"""
This file contains methods for interacting with the SKA SDP Parametric Model using Python from the IPython Notebook
(Jupyter) environment. It extends the methods defined in API.py
The reason the code is implemented here is to keep notebooks themselves free from clutter, and to make using the
notebooks easier.
"""
from api import SkaPythonAPI as api  # This class' (SkaIPythonAPI's) parent class

from IPython.display import clear_output, display, HTML

import matplotlib.pyplot as plt
import matplotlib.pylab as pylab
from mpl_toolkits.mplot3d import Axes3D
from matplotlib import cm

from parameter_definitions import *  # definitions of variables, primary telescope parameters
from parameter_definitions import Constants as c
from equations import *  # formulae that derive secondary telescope-specific parameters from input parameters
from implementation import Implementation as imp  # methods for performing computations (i.e. crunching the numbers)
from parameter_definitions import ParameterContainer


class SkaIPythonAPI(api):
    """
    This class (IPython API) is a subclass of its parent, SKA-API. It offers a set of methods for interacting with the
    SKA SDP Parametric Model in the IPython Notebook (Jupyter) environment. The reason the code is implemented here is
    to keep the notebook itself free from clutter, and to make coding easier.
    """
    def __init__(self):
        api.__init__(self)
        pass

    @staticmethod
    def defualt_rflop_plotting_colours():
        """
        Defines a default colour order used in plotting Rflop components
        @return:
        """
        return ('green', 'gold', 'yellowgreen', 'lightskyblue', 'lightcoral')

    @staticmethod
    def show_table(title, labels, values, units):
        """
        Plots a table of label-value pairs
        @param title: string
        @param labels: string list / tuple
        @param values: string list / tuple
        @param units: string list / tuple
        @return:
        """
        s = '<h3>%s:</h3><table>\n' % title
        assert len(labels) == len(values)
        assert len(labels) == len(units)
        for i in range(len(labels)):
            s += '<tr><td>{0}</td><td><font color="blue">{1}</font> {2}</td></tr>\n'.format(labels[i], values[i], units[i])
        s += '</table>'
        display(HTML(s))

    @staticmethod
    def show_table_compare(title, labels, values_1, values_2, units):
        """
        Plots a table that for a set of labels, compares each' value with the other
        @param title:
        @param labels:
        @param values_1:
        @param values_2:
        @param units:
        @return:
        """
        s = '<h4>%s:</h4><table>\n' % title
        assert len(labels) == len(values_1)
        assert len(labels) == len(values_2)
        assert len(labels) == len(units)
        for i in range(len(labels)):
            s += '<tr><td>{0}</td><td><font color="darkcyan">{1}</font></td><td><font color="blue">{2}</font>' \
                 '</td><td>{3}</td></tr>\n'.format(labels[i], values_1[i], values_2[i], units[i])
        s += '</table>'
        display(HTML(s))

    @staticmethod
    def show_table_compare3(title, labels, values_1, values_2, values_3, units):
        """
        Plots a table that for a set of 3 values pe label compares each' value with the other
        @param title:
        @param labels:
        @param values_1:
        @param values_2:
        @param values_3:
        @param units:
        @return:
        """
        s = '<h5>%s:</h5><table>\n' % title
        assert len(labels) == len(values_1)
        assert len(labels) == len(values_2)
        assert len(labels) == len(values_3)
        assert len(labels) == len(units)
        for i in range(len(labels)):
            s += '<tr><td>{0}</td><td><font color="darkcyan">{1}</font></td><td><font color="blue">{2}</font>' \
                 '</td><td><font color="purple">{3}</font>''</td><td>{4}</td></tr>\n'.format(
                labels[i], values_1[i], values_2[i], values_3[i], units[i])
        s += '</table>'
        display(HTML(s))

    @staticmethod
    def plot_line_datapoints(title, x_values, y_values, xlabel=None, ylabel=None):
        """
        Plots a series of (x,y) values using a line and data-point visualization.
        @param title:
        @param x_values:
        @param y_values:
        @return:
        """
        pylab.rcParams['figure.figsize'] = 8, 6  # that's default image size for this interactive session
        assert len(x_values) == len(y_values)
        plt.plot(x_values, y_values, 'ro', x_values, y_values, 'b')
        plt.title('%s\n' % title)
        plt.xlabel(xlabel)
        plt.ylabel(ylabel)
        plt.show()

    @staticmethod
    def plot_2D_surface(title, x_values, y_values, z_values, contours = None, xlabel=None, ylabel=None, zlabel=None):
        """
        Plots a series of (x,y) values using a line and data-point visualization.
        @param title: The plot's title
        @param x_values: a 1D numpy array
        @param y_values: a 1D numpy array
        @param z_values: a 2D numpy array, indexed as (x,y)
        @param contours: optional array of values at which contours should be drawn
        @return:
        """
        colourmap = 'coolwarm'  # options include: 'afmhot', 'coolwarm'
        contour_colour = [(1., 0., 0., 1.)]  # red

        pylab.rcParams['figure.figsize'] = 8, 6  # that's default image size for this interactive session
        assert len(x_values) == len(y_values)

        sizex = len(x_values)
        sizey = len(y_values)
        assert np.shape(z_values)[0] == sizex
        assert np.shape(z_values)[1] == sizey
        xx = np.tile(x_values, (sizey, 1))
        yy = np.transpose(np.tile(y_values, (sizex, 1)))

        C = pylab.contourf(xx, yy, z_values, 15, alpha=.75, cmap=colourmap)
        pylab.colorbar(shrink=.92)
        if contours is not None:
            C = pylab.contour(xx, yy, z_values, levels = contours, colors=contour_colour,
                              linewidths=[2], linestyles='dashed')
            plt.clabel(C, inline=1, fontsize=10)

        C.ax.set_xlabel(xlabel)
        C.ax.set_ylabel(ylabel)
        C.ax.set_title(title, fontsize=16)
        pylab.show()

    @staticmethod
    def plot_3D_surface(title, x_values, y_values, z_values, contours = None, xlabel=None, ylabel=None, zlabel=None):
        """
        Plots a series of (x,y) values using a line and data-point visualization.
        @param title: The plot's title
        @param x_values: a 1D numpy array
        @param y_values: a 1D numpy array
        @param z_values: a 2D numpy array, indexed as (x,y)
        @param contours: optional array of values at which contours should be drawn
        @return:
        """
        colourmap = cm.coolwarm  # options include: 'afmhot', 'coolwarm'
        contour_colour = [(1., 0., 0., 1.)]  # red

        pylab.rcParams['figure.figsize'] = 8, 6  # that's default image size for this interactive session
        assert len(x_values) == len(y_values)

        sizex = len(x_values)
        sizey = len(y_values)
        assert np.shape(z_values)[0] == sizex
        assert np.shape(z_values)[1] == sizey
        xx = np.tile(x_values, (sizey, 1))
        yy = np.transpose(np.tile(y_values, (sizex, 1)))

        fig = plt.figure()
        ax = fig.gca(projection='3d')
        surf = ax.plot_surface(xx, yy, z_values, rstride=1, cstride=1, cmap=colourmap, linewidth=0.2, alpha=0.6,
                               antialiased=True, shade=True)
        fig.colorbar(surf, shrink=0.5, aspect=5)

        if contours is not None:
            cset = ax.contour(xx, yy, z_values, contours, zdir='z', linewidths = (2.0), colors=contour_colour)
            plt.clabel(cset, inline=1, fontsize=10)

        ax.set_xlabel(xlabel)
        ax.set_ylabel(ylabel)
        ax.set_zlabel(zlabel)
        ax.set_title(title, fontsize=16)
        plt.show()

    @staticmethod
    def plot_pie(title, labels, values, colours=None):
        """
        Plots a pie chart
        @param title:
        @param labels:
        @param values: a numpy array
        @param colous:
        """
        assert len(labels) == len(values)
        if colours is not None:
            assert len(colours) == len(values)
        nr_slices = len(values)

        # The values need to sum to one, for a pie plot. Let's enforce that.
        values_norm = values / np.linalg.norm(values)

        pylab.rcParams['figure.figsize'] = 8, 6  # that's default image size for this interactive session

        # The slices will be ordered and plotted counter-clockwise.
        explode = np.ones(nr_slices) * 0.05  # The radial offset of the slices

        plt.pie(values_norm, explode=explode, labels=labels, colors=colours,
                autopct='%1.1f%%', shadow=True, startangle=90)
        # Set aspect ratio to be equal so that pie is drawn as a circle.
        plt.axis('equal')
        plt.title('%s\n' % title)

        plt.show()

    @staticmethod
    def save_pie(title, labels, values, filename, colours=None):
        """
        Plots a pie chart
        @param title:
        @param labels:
        @param values: a numpy array
        @param colous:
        """

        assert len(labels) == len(values)
        if colours is not None:
            assert len(colours) == len(values)
        nr_slices = len(values)

        # The values need to sum to one, for a pie plot. Let's enforce that.
        values_norm = values / np.linalg.norm(values)

        pylab.rcParams['figure.figsize'] = 8, 6  # that's default image size for this interactive session

        # The slices will be ordered and plotted counter-clockwise.
        explode = np.ones(nr_slices) * 0.05  # The radial offset of the slices

        plt.pie(values_norm, explode=explode, labels=labels, colors=colours,
                autopct='%1.1f%%', shadow=True, startangle=90)
        # Set aspect ratio to be equal so that pie is drawn as a circle.
        plt.axis('equal')
        plt.title('%s\n' % title)

        plt.savefig(filename, format='svg', dpi=1200)

    @staticmethod
    def plot_stacked_bars(title, labels, dictionary_of_value_arrays, colours=None):
        """
        Plots a stacked bar chart, with any number of columns and components per stack (must be equal for all bars)
        @param title:
        @param labels: The label belonging to each bar
        @param dictionary_of_value_arrays: A dictionary that maps each label to an array of values (to be stacked).
        @return:
        """
        # Do some sanity checks
        number_of_elements = len(dictionary_of_value_arrays)
        if colours is not None:
            assert number_of_elements == len(colours)
        for key in dictionary_of_value_arrays:
            assert len(dictionary_of_value_arrays[key]) == len(labels)

        #Plot a stacked bar chart
        width = 0.35
        nr_bars = len(labels)
        indices = np.arange(nr_bars)  # The indices of the bars
        bottoms = np.zeros(nr_bars)   # The height of each bar, i.e. the bottom of the next stacked block

        index = 0
        for key in dictionary_of_value_arrays:
            values = np.array(dictionary_of_value_arrays[key])
            if colours is not None:
                plt.bar(indices, values, width, color=colours[index], bottom=bottoms)
            else:
                plt.bar(indices, values, width, bottom=bottoms)
            bottoms += values
            index += 1

        plt.xticks(indices+width/2., labels)
        plt.title(title)
        plt.legend(dictionary_of_value_arrays.keys(), bbox_to_anchor=(1.05, 1), loc=2, borderaxespad=0.)
        #plt.legend(dictionary_of_value_arrays.keys(), loc=1) # loc=2 -> legend upper-left

    @staticmethod
    def compare_telescopes_default(telescope_1, telescope_2, band_1, band_2, mode_1, mode_2,
                                   tel1_bldta=True, tel2_bldta=True,
                                   tel1_otf=False, tel2_otf=False, verbose=False):
        """
        Evaluates two telescopes, both operating in a given band and mode, using their default parameters.
        A bit of an ugly bit of code, because it contains both computations and display code. But it does make for
        pretty interactive results. Plots the results side by side.
        @param telescope_1:
        @param telescope_2:
        @param band_1:
        @param band_2:
        @param mode_1:
        @param mode_2:
        @param tel1_otf: On the fly kernels for telescope 1
        @param tel2_otf: On the fly kernels for telescope 2
        @param tel1_bldta: Use baseline dependent time averaging for Telescope1
        @param tel2_bldta: Use baseline dependent time averaging for Telescope2
        @param verbose: print verbose output during execution
        @return:
        """
        telescopes = (telescope_1, telescope_2)
        bldtas = (tel1_bldta, tel2_bldta)
        modes = (mode_1, mode_2)
        bands = (band_1, band_2)
        on_the_flys = (tel1_otf, tel2_otf)
        tels_result_strings = []  # Maps each telescope to its results expressed as text, for display in HTML table
        tels_stackable_result_values = []   # Maps each telescope to its numerical results, to be plotted in bar chart

        if not (imp.telescope_and_band_are_compatible(telescope_1, band_1) and
                imp.telescope_and_band_are_compatible(telescope_2, band_2)):
            msg = 'ERROR: At least one of the Telescopes is incompatible with its selected Band'
            s = '<font color="red"><b>{0}</b>.<br>Adjust to recompute.</font>'.format(msg)
            display(HTML(s))
            return

        # And now the results:
        display(HTML('<font color="blue">Computing the result -- this may take several (tens of) seconds.</font>'))
        tels_params = []  # Maps each telescope to its parameter set (one parameter set for each mode)

        result_titles = ('Telescope', 'Band', 'Mode', 'Baseline Dependent Time Avg.', 'Max Baseline',
                         'Max # channels', 'Optimal Number of Facets', 'Optimal Snapshot Time',
                         'Image side length', 'Visibility Buffer', 'Working (cache) memory', 'I/O Rate',
                         'Total Compute Requirement',
                         '-> Gridding', '-> FFT', '-> Projection', '-> Convolution', '-> Phase Rotation')
        result_units = ('', '', '', '', 'm', '', '', 'sec.', 'pixels', 'PetaBytes', 'TeraBytes', 'TeraBytes/s',
                        'PetaFLOPS', 'PetaFLOPS','PetaFLOPS','PetaFLOPS','PetaFLOPS','PetaFLOPS')

        for i in range(len(telescopes)):
            tp_basic = ParameterContainer()
            telescope = telescopes[i]
            ParameterDefinitions.apply_telescope_parameters(tp_basic, telescope)

            # Use default values of max_baseline and Nf_max
            max_baseline = tp_basic.Bmax
            Nf_max = tp_basic.Nf_max

            bldta = bldtas[i]
            mode = modes[i]
            band = bands[i]
            on_the_fly = on_the_flys[i]

            # We now make a distinction between "pure" and composite modes
            relevant_modes = (mode,)  # A list with one element
            if mode not in ImagingModes.pure_modes:
                if mode == ImagingModes.All:
                    relevant_modes = ImagingModes.pure_modes # all three of them, to be summed
                else:
                    raise Exception("The '%s' imaging mode is currently not supported" % str(mode))
            (result_values, result_value_string_end) = SkaIPythonAPI._compute_results(telescope, band, relevant_modes,
                                                                                      bldta, on_the_fly, max_baseline,
                                                                                      Nf_max, verbose)
            result_value_string = [telescope, band, mode, bldta, '%g' % max_baseline , '%d' % Nf_max]
            result_value_string.extend(result_value_string_end)

            tels_result_strings.append(result_value_string)
            tels_stackable_result_values.append(result_values[-5:])  # the last five values

        display(HTML('<font color="blue">Done computing. Results follow:</font>'))

        SkaIPythonAPI.show_table_compare('Computed Values', result_titles, tels_result_strings[0],
                                          tels_result_strings[1], result_units)

        labels = ('Gridding', 'FFT', 'Projection', 'Convolution', 'Phase rot.')
        colours = SkaIPythonAPI.defualt_rflop_plotting_colours()
        bldta_text = {True: ' (BLDTA)', False: ' (no BLDTA)'}
        otf_text = {True: ' (otf kernels)', False: ''}

        telescope_labels = ('%s\n%s\n%s' % (telescope_1, bldta_text[tel1_bldta], otf_text[tel1_otf]),
                            '%s\n%s\n%s' % (telescope_2, bldta_text[tel2_bldta], otf_text[tel2_otf]))
        values = {}
        i = -1
        for label in labels:
            i += 1
            values[label] = (tels_stackable_result_values[0][i], tels_stackable_result_values[1][i])

        SkaIPythonAPI.plot_stacked_bars('Computational Requirements (PetaFLOPS)', telescope_labels, values, colours)

    @staticmethod
    def evaluate_telescope_manual(telescope, band, mode, max_baseline="default", Nf_max="default", Nfacet=-1, Tsnap=-1,
                                  bldta=True, on_the_fly=False, verbose=False):
        """
        Evaluates a telescope with manually supplied parameters.
        These manually supplied parameters specifically include NFacet; values that can otherwise automtically be
        optimized to minimize an expression (e.g. using the method evaluate_telescope_optimized)
        @param telescope:
        @param band:
        @param mode:
        @param Nfacet:
        @param Tsnap:
        @param max_baseline:
        @param Nf_max:
        @param bldta:
        @param on_the_fly:
        @param verbose:
        @return:
        """
        tp_basic = ParameterContainer()
        ParameterDefinitions.apply_telescope_parameters(tp_basic, telescope)

        # We allow the baseline and/or Nf_max to be undefined, in which case the default values are used.
        if max_baseline == 'default':
            max_baseline = tp_basic.Bmax
        if Nf_max == 'default':
            Nf_max = tp_basic.Nf_max

        assert Nfacet > 0
        assert Tsnap > 0

        # First we plot a table with all the provided parameters
        param_titles = ('Max Baseline', 'Max # of channels', 'Telescope', 'Band', 'Mode', 'Tsnap', 'Nfacet')
        param_values = (max_baseline, Nf_max, telescope, band, mode, Tsnap, Nfacet)
        param_units = ('m', '', '', '', '', 'sec', '')
        SkaIPythonAPI.show_table('Arguments', param_titles, param_values, param_units)

        # End for-loop. We have now computed the telescope parameters for each mode
        result_titles = ('Image side length(s)', 'Visibility Buffer', 'Working (cache) memory', 'I/O Rate',
                         'Total Compute Requirement',
                         '-> Gridding', '-> FFT', '-> Phase Rotation', '-> Projection', '-> Convolution')
        result_units = ('pixels', 'PetaBytes', 'TeraBytes', 'TeraBytes/s',
                        'PetaFLOPS', 'PetaFLOPS','PetaFLOPS','PetaFLOPS','PetaFLOPS','PetaFLOPS')

        assert len(result_titles) == len(result_units)

        if not imp.telescope_and_band_are_compatible(telescope, band):
            msg = 'ERROR: Telescope and Band are not compatible'
            s = '<font color="red"><b>{0}</b>.<br>Adjust to recompute.</font>'.format(msg)
            display(HTML(s))
            return

        max_allowed_baseline = tp_basic.baseline_bins[-1]
        if max_baseline > max_allowed_baseline:
            msg = 'ERROR: max_baseline exceeds the maximum allowed baseline of %g m for this telescope.' \
                % max_allowed_baseline
            s = '<font color="red"><b>{0}</b>.<br>Adjust to recompute.</font>'.format(msg)
            display(HTML(s))
            return

        display(HTML('<font color="blue">Computing the result -- this may take several (tens of) seconds.'
                     '</font>'))

        # We now make a distinction between "pure" and composite modes
        relevant_modes = (mode,)  # A list with one element
        if mode not in ImagingModes.pure_modes:
            if mode == ImagingModes.All:
                relevant_modes = ImagingModes.pure_modes  # all three of them, to be summed
            else:
                raise Exception("The '%s' imaging mode is currently not supported" % str(mode))

        result_values = np.zeros(10)  # The number of computed values in the result_expressions array
        result_value_string = ['', ]  # The non-summed value: Npix_linear
        take_maxima = [False] * 10
        take_maxima[0] = True  # The first entry corresponds to Npix_linear, see below
        for submode in relevant_modes:
            # Calculate the telescope parameters
            tp = imp.calc_tel_params(telescope, submode, band=band, bldta=bldta, otfk=on_the_fly,
                                     max_baseline=max_baseline, nr_frequency_channels=Nf_max,
                                     verbose=verbose)

            result_expressions = (tp.Npix_linear, tp.Mbuf_vis/c.peta, tp.Mw_cache/c.tera, tp.Rio/c.tera,
                                  tp.Rflop/c.peta, tp.Rflop_grid/c.peta, tp.Rflop_fft/c.peta,
                                  tp.Rflop_phrot/c.peta, tp.Rflop_proj/c.peta, tp.Rflop_conv/c.peta)

            results_for_submode = api.evaluate_expressions(result_expressions, tp, Tsnap, Nfacet, take_maxima)
            result_value_string[0] += str('%.d, ') % results_for_submode[0]  # Npix_linear
            result_values[1:] += results_for_submode[1:]  # Sum the rest of the values

        # String formatting of the first result (Npix_linear)
        result_value_string[0] = result_value_string[0][:-2]
        if len(relevant_modes) > 1:
            result_value_string[0] = '(%s)' % result_value_string[0]

        for i in range(len(result_values)):
            if i == 0:
                pass
            else:  # floating point expression
                result_value_string.append('%.3g' % result_values[i])

        display(HTML('<font color="blue">Done computing. Results follow:</font>'))

        SkaIPythonAPI.show_table('Computed Values', result_titles, result_value_string, result_units)
        labels = ('Gridding', 'FFT', 'Phase rot.', 'Projection', 'Convolution')
        colours = SkaIPythonAPI.defualt_rflop_plotting_colours()
        values = result_values[-5:]  # the last five values
        SkaIPythonAPI.plot_pie('FLOP breakdown for %s' % telescope, labels, values, colours)

    @staticmethod
    def evaluate_telescope_optimized(telescope, band, mode, max_baseline="default", Nf_max="default",
                                     bldta=True, on_the_fly=False, verbose=False):
        """
        Evaluates a telescope with manually supplied parameters, but then automatically optimizes NFacet and Tsnap
        to minimize the total FLOP rate for the supplied parameters
        @param telescope:
        @param band:
        @param mode:
        @param max_baseline:
        @param Nf_max:
        @param bldta:
        @param on_the_fly:
        @param verbose:
        @return:
        """
        tp_basic = ParameterContainer()
        ParameterDefinitions.apply_telescope_parameters(tp_basic, telescope)

        # We allow the baseline and/or Nf_max to be undefined, in which case the default values are used.
        if max_baseline == 'default':
            max_baseline = tp_basic.Bmax
        if Nf_max == 'default':
            Nf_max = tp_basic.Nf_max

        # First we plot a table with all the provided parameters
        param_titles = ('Max Baseline', 'Max # of channels', 'Telescope', 'Band', 'Mode')
        param_values = (max_baseline, Nf_max, telescope, band, mode)
        param_units = ('m', '', '', '', '')
        SkaIPythonAPI.show_table('Arguments', param_titles, param_values, param_units)

        result_titles = ('Optimal Number(s) of Facets', 'Optimal Snapshot Time(s)',
                         'Image side length(s)', 'Visibility Buffer', 'Working (cache) memory', 'I/O Rate',
                         'Total Compute Requirement',
                         '-> Gridding', '-> FFT', '-> Phase Rotation', '-> Projection', '-> Convolution')
        result_units = ('', 'sec.', 'pixels', 'PetaBytes', 'TeraBytes', 'TeraBytes/s',
                        'PetaFLOPS', 'PetaFLOPS','PetaFLOPS','PetaFLOPS','PetaFLOPS','PetaFLOPS')

        assert len(result_titles) == len(result_units)

        if not imp.telescope_and_band_are_compatible(telescope, band):
            msg = 'ERROR: Telescope and Band are not compatible'
            s = '<font color="red"><b>{0}</b>.<br>Adjust to recompute.</font>'.format(msg)
            display(HTML(s))
            return

        max_allowed_baseline = tp_basic.baseline_bins[-1]
        if max_baseline > max_allowed_baseline:
            msg = 'ERROR: max_baseline exceeds the maximum allowed baseline of %g m for this telescope.' \
                % max_allowed_baseline
            s = '<font color="red"><b>{0}</b>.<br>Adjust to recompute.</font>'.format(msg)
            display(HTML(s))
            return

        display(HTML('<font color="blue">Computing the result -- this may take several (tens of) seconds.'
                     '</font>'))

        # We now make a distinction between "pure" and composite modes
        relevant_modes = (mode,)  # A list with one element
        if mode not in ImagingModes.pure_modes:
            if mode == ImagingModes.All:
                relevant_modes = ImagingModes.pure_modes  # all three of them, to be summed
            else:
                raise Exception("The '%s' imaging mode is currently not supported" % str(mode))
        (result_values, result_value_string) = SkaIPythonAPI._compute_results(telescope, band, relevant_modes,
                                                                              bldta, on_the_fly, max_baseline,
                                                                              Nf_max, verbose)

        display(HTML('<font color="blue">Done computing. Results follow:</font>'))

        SkaIPythonAPI.show_table('Computed Values', result_titles, result_value_string, result_units)
        labels = ('Gridding', 'FFT', 'Phase rot.', 'Projection', 'Convolution')
        colours = SkaIPythonAPI.defualt_rflop_plotting_colours()
        values = result_values[-5:]  # the last five values
        SkaIPythonAPI.plot_pie('FLOP breakdown for %s' % telescope, labels, values, colours)

    @staticmethod
    def compute_results(telescope, band, mode, bldta=True, otfk=False, max_baseline=None, nr_frequency_channels=None,
                        verbose=False):
        """
        A specialized utility for computing results. This is a slightly easier-to-interface-with version of
        the private method _compute_results (below)
        @param telescope:
        @param band:
        @param mode:
        @param bldta:
        @param otfk:
        @param verbose:
        @return: @raise Exception:
        """
        relevant_modes = (mode,)  # A list with one element
        if mode not in ImagingModes.pure_modes:
            if mode == ImagingModes.All:
                relevant_modes = ImagingModes.pure_modes # all three of them, to be summed
            else:
                raise Exception("The '%s' imaging mode is currently not supported" % str(mode))
        (result_values, result_values_strings) \
            = SkaIPythonAPI._compute_results(telescope, band, relevant_modes, bldta, otfk, max_baseline=None,
                                             nr_frequency_channels=None, verbose=verbose)

        result_titles = ['Optimal Number of Facets', 'Optimal Snapshot Time',
<<<<<<< HEAD
                         'Image side length', 'Visibility Buffer', 'Working (cache) memory', 'I/O Rate',
                         'Total Compute Requirement',
                         '-> Gridding', '-> FFT', '-> Projection', '-> Convolution', '-> Phase Rotation']
=======
                         'Visibility Buffer (PB)', 'Working (cache) memory (TB)', 'Image side length', 'I/O Rate (TBps)',
                         'Total Compute Requirement (PetaFLOPS)',
                         'Gridding', 'FFT', 'Projection', 'Convolution', 'Phase Rotation']
>>>>>>> 11262b11

        assert len(result_titles) == len(result_values)
        assert len(result_titles) == len(result_values_strings)

        return (result_values, result_values_strings, result_titles)

    @staticmethod
    def _compute_results(telescope, band, relevant_modes, bldta, otfk, max_baseline, nr_frequency_channels, verbose):
        """
        A specialized utility for computing a hard-coded set of results. This is a private method.
        Computes a fixed array of ten numerical results and twelve string results; these two result arrays are
        returned as a tuple, and used for display purposes in graphs. Both are needed, because results of composite
        modes are either summed (such as FLOPS) or concatenanted (such as optimal Tsnap values).
        @param telescope:
        @param band:
        @param bldta:
        @param otfk: on the fly kernels
        @param relevant_modes:
        @param max_baseline: The maximum baseline to use
        @param nr_frequency_channels:
        @param verbose:
        @return: (result_values, result_value_string) arrays of length 12. The first two numerical values always = zero.
        """
        result_values = np.zeros(12)  # The number of computed values in the result_expressions array + tsnap + nfacet
        result_value_string = ['', '', '']  # The non-summed values: nfacet_opt, tsnap_opt and Npix_linear
        # The parameters that care computed as binned expressions are mostly summed across bins. The exception to this
        # rule is Npix_linear, where the maximum is taken instead
        take_maxima = [False] * 10
        take_maxima[0] = True  # The first entry corresponds to Npix_linear, see below
        for submode in relevant_modes:
            # Calculate the telescope parameters

            #TODO: temporarily limit max baseline to 75km in fast imaging mode for MID (for plotting)
            if (telescope == Telescopes.SKA1_Mid) and (submode == ImagingModes.FastImg):
                max_baseline = 75000

            tp = imp.calc_tel_params(telescope, submode, band=band, bldta=bldta, otfk=otfk,
                                     max_baseline=max_baseline, nr_frequency_channels=nr_frequency_channels,
                                     verbose=verbose)

            print 'Max baseline = %d' % tp.Bmax #TODO: remove

            (tsnap_opt, nfacet_opt) = imp.find_optimal_Tsnap_Nfacet(tp, verbose=verbose)

            result_expressions = (tp.Npix_linear, tp.Mbuf_vis/c.peta, tp.Mw_cache/c.tera, tp.Rio/c.tera,
                                  tp.Rflop/c.peta, tp.Rflop_grid/c.peta, tp.Rflop_fft/c.peta,
                                  tp.Rflop_phrot/c.peta, tp.Rflop_proj/c.peta, tp.Rflop_conv/c.peta)

            result_value_string[0] += str('%d, ') % nfacet_opt
            result_value_string[1] += str('%.1f, ') % tsnap_opt
            results_for_submode = api.evaluate_expressions(result_expressions, tp, tsnap_opt, nfacet_opt, take_maxima)
            result_value_string[2] += str('%.d, ') % results_for_submode[0]  # Npix_linear
            result_values[3:] += results_for_submode[1:]  # Sum the rest of the values

        # String formatting of the first two results (Tsnap_opt and NFacet_opt)
        result_value_string[0] = result_value_string[0][:-2]
        result_value_string[1] = result_value_string[1][:-2]
        result_value_string[2] = result_value_string[2][:-2]

        composite_result = len(relevant_modes) > 1
        if composite_result:
            result_value_string[0] = '(%s)' % result_value_string[0]
            result_value_string[1] = '(%s)' % result_value_string[1]
            result_value_string[2] = '(%s)' % result_value_string[2]

        for i in range(len(result_values)):
            if i < 3:
                pass
            else:  # floating point expression
                result_value_string.append('%.3g' % result_values[i])

        return (result_values, result_value_string)<|MERGE_RESOLUTION|>--- conflicted
+++ resolved
@@ -227,7 +227,8 @@
     @staticmethod
     def save_pie(title, labels, values, filename, colours=None):
         """
-        Plots a pie chart
+        Works exactly same way as plot_pie(), but instead of plotting, saves a pie chart to SVG output file.
+        Useful for exporting results to documents and such
         @param title:
         @param labels:
         @param values: a numpy array
@@ -599,15 +600,9 @@
                                              nr_frequency_channels=None, verbose=verbose)
 
         result_titles = ['Optimal Number of Facets', 'Optimal Snapshot Time',
-<<<<<<< HEAD
-                         'Image side length', 'Visibility Buffer', 'Working (cache) memory', 'I/O Rate',
-                         'Total Compute Requirement',
-                         '-> Gridding', '-> FFT', '-> Projection', '-> Convolution', '-> Phase Rotation']
-=======
-                         'Visibility Buffer (PB)', 'Working (cache) memory (TB)', 'Image side length', 'I/O Rate (TBps)',
+                         'Image side length', 'Visibility Buffer (PB)', 'Working (cache) memory (TB)', 'I/O Rate (TBps)',
                          'Total Compute Requirement (PetaFLOPS)',
                          'Gridding', 'FFT', 'Projection', 'Convolution', 'Phase Rotation']
->>>>>>> 11262b11
 
         assert len(result_titles) == len(result_values)
         assert len(result_titles) == len(result_values_strings)
