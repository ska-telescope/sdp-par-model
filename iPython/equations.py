--- conflicted
+++ resolved
@@ -310,20 +310,7 @@
         # TODO: Note the Nf_out factor is only in the backward step of the final cycle.
         o.Rfft_backward = 5. * o.Nfacet**2 * o.Npix_linear ** 2 * log(o.Npix_linear, 2) / o.Tsnap
         # Eq. 33 per predicted grid (i.e. frequency)
-<<<<<<< HEAD
-        o.Rfft_predict  = 5. * o.Npix_linear_total_fov** 2 * log(o.Npix_linear_total_fov, 2) / o.Tobs #Predict step is at full FoV, once per Tobs (not Tsnap) per major cycle.
-        o.Rfft_bw_intermediate_cycles = (o.Nf_FFT_backward * o.Rfft_backward)
-        # final major cycle, create final data products (at Nf_out channels)
-        o.Rfft_bw_final_cycle = (o.Nf_out * o.Rfft_backward)
-
-        # do Nmajor-1 cycles before doing the final major cycle.
-        o.Rflop_fft_bw = o.Npp * o.Nbeam * o.Rfft_backward * ((o.Nmajor - 1) * o.Nf_FFT_backward + o.Nf_out)
-        o.Rflop_fft_predict = o.Npp * o.Nbeam* o.Nmajor * o.Rfft_predict * o.Nf_FFT_predict
-        o.Rflop_fft = o.Rflop_fft_bw + o.Rflop_fft_predict
-=======
         o.Rfft_predict  = 5. * o.Npix_linear_total_fov** 2 * log(o.Npix_linear_total_fov, 2) / o.Tobs #Predict step is at full FoV (NfacetXNpix) but only once per Tobs
->>>>>>> d2f643ff
-
         o.Rflop_fft_bw = o.Npp * o.Nbeam* o.Nmajor * o.Nf_FFT_backward * o.Rfft_backward
         o.Rflop_fft_predict = o.Npp * o.Nbeam* o.Nmajor * o.Nf_FFT_predict * o.Rfft_predict
         o.Rflop_fft = o.Rflop_fft_bw + o.Rflop_fft_predict
