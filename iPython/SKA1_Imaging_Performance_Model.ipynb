{
 "cells": [
  {
   "cell_type": "markdown",
   "metadata": {},
   "source": [
    "# This notebook provides interactive widgets to play with the imaging requirements for the SKA1 SDP\n",
    "\n",
    "## This notebook was last tested with IPython notebook 4.1.0 using Python 2.7\n",
    "### (If you have trouble running this notebook, please check version compatibility)\n",
    "\n",
    "## First, do the necessary set-up (run the code block below, first)"
   ]
  },
  {
   "cell_type": "code",
   "execution_count": null,
   "metadata": {
    "collapsed": false,
    "scrolled": true
   },
   "outputs": [],
   "source": [
    "\"\"\" These first few lines below import the IPython definitions and methods that we will use. \n",
    "Please Refer to ipython_api.py for the implementation \"\"\"\n",
    "from ipywidgets import interact, interact_manual, fixed, ToggleButtons, SelectMultiple\n",
    "\n",
    "from api_ipython import SkaIPythonAPI as iapi\n",
    "from parameter_definitions import *\n",
    "from parameter_definitions import Constants as c\n",
    "from implementation import Implementation as imp, PipelineConfig\n",
    "%matplotlib inline\n",
    "\n",
    "import subprocess, string\n",
    "git_date = string.split(subprocess.check_output([\"git\", \"log\",  \"-1\", \"--format=%ci\"]))[0]\n",
    "git_rev = string.split(subprocess.check_output([\"git\", \"rev-parse\", \"--short\", \"HEAD\"]))[0]\n",
    "\n",
    "# The lines below define the available telescopes, bands and modes that may be chosen.\n",
    "\n",
    "available_teles = (Telescopes.SKA1_Low, Telescopes.SKA1_Mid)\n",
    "\n",
    "available_bands = (Bands.Low, \n",
    "                   Bands.Mid1, Bands.Mid2, Bands.Mid5A, Bands.Mid5B, Bands.Mid5C,\n",
    "                   Bands.Sur1)\n",
    "\n",
    "# The High Priority Science Objective list below includes the HPSOs that were originally intended for \n",
    "# The Survey telescope. These have since been reassigned to Mid.\n",
    "available_hpsos = [HPSOs.hpso_max_Low_c, HPSOs.hpso_max_Low_s, HPSOs.hpso_max_Mid_c, HPSOs.hpso_max_Mid_s, \n",
    "                   HPSOs.hpso_max_band5_Mid_c, HPSOs.hpso_max_band5_Mid_s, \n",
    "                   HPSOs.hpso01c, HPSOs.hpso01s, HPSOs.hpso02A, HPSOs.hpso02B, \n",
    "                   #HPSOs.hpso14, \n",
    "                   HPSOs.hpso14c, HPSOs.hpso14s, \n",
    "                   HPSOs.hpso22, HPSOs.hpso37a, HPSOs.hpso37b, HPSOs.hpso38a, HPSOs.hpso38b, \n",
    "                   HPSOs.hpso13c, HPSOs.hpso13s, HPSOs.hpso15c, HPSOs.hpso15s, \n",
    "                   HPSOs.hpso27, HPSOs.hpso33, HPSOs.hpso37c]\n",
    "\n",
    "available_hpsos.sort()\n",
    "\n",
    "available_pipelines     = (Pipelines.DPrepA, Pipelines.DPrepC, Pipelines.Fast_Img)\n",
    "available_pipelines_all = Pipelines.all\n",
    "\n",
    "verbose_display     = ['Overview', 'Details', 'Debug']\n",
    "def toggles(opts, *args): return ToggleButtons(options=opts, *args)"
   ]
  },
  {
   "cell_type": "markdown",
   "metadata": {},
   "source": [
    "## Using default values, we can compare telescopes side-by-side"
   ]
  },
  {
   "cell_type": "code",
   "execution_count": null,
   "metadata": {
    "collapsed": false,
    "scrolled": false
   },
   "outputs": [],
   "source": [
    "interact_manual(iapi.compare_telescopes_default,\n",
    "                telescope_1=toggles(available_teles),\n",
    "                telescope_2=toggles(available_teles),\n",
    "                band_1=toggles(available_bands),\n",
    "                band_2=toggles(available_bands),\n",
    "                pipeline_1=toggles(available_pipelines_all),\n",
    "                pipeline_2=toggles(available_pipelines_all),\n",
    "                verbosity=toggles(verbose_display))"
   ]
  },
  {
   "cell_type": "markdown",
   "metadata": {},
   "source": [
    "## Using default values, can compute results for the High Priority Science Objectives"
   ]
  },
  {
   "cell_type": "code",
   "execution_count": null,
   "metadata": {
    "collapsed": false,
    "scrolled": false
   },
   "outputs": [],
   "source": [
    "interact_manual(iapi.evaluate_hpso_optimized, hpso_key=toggles(available_hpsos), verbosity=toggles(verbose_display));"
   ]
  },
  {
   "cell_type": "markdown",
   "metadata": {},
   "source": [
    "## We can also interactively play with parameters (via sliders)\n",
    "\n",
    "### The first option is automatic updating of results as the sliders are moved. This may be sluggish"
   ]
  },
  {
   "cell_type": "code",
   "execution_count": null,
   "metadata": {
    "collapsed": false,
    "scrolled": false
   },
   "outputs": [],
   "source": [
    "interact(iapi.evaluate_telescope_manual, max_baseline=(10000,200000), Nf_max = (1,2**17,1), Nfacet=(1,10,1), Tsnap=(1.2,1800), \n",
    "         telescope=toggles(available_teles), band=toggles(available_bands),\n",
    "         pipeline=toggles(available_pipelines_all), verbosity=toggles(verbose_display));"
   ]
  },
  {
   "cell_type": "markdown",
   "metadata": {},
   "source": [
    "### The second option is manual triggering of recompute events (recommended). \n",
    "\n",
    "#### This allows more conveniently computing elaborate (slow) optimizations and visualizations per computation, as these are only run when required\n",
    "#### In this example, *Tsnap and Nfacet* are *automatically* chosen so as to minimize the value of Rflop"
   ]
  },
  {
   "cell_type": "code",
   "execution_count": null,
   "metadata": {
    "collapsed": false
   },
   "outputs": [],
   "source": [
    "interact_manual(iapi.evaluate_telescope_optimized, max_baseline=(10000,200000), Nf_max = (1,256000,1), telescope=toggles(available_teles), \n",
    "                band=toggles(available_bands), pipeline=toggles(available_pipelines_all), verbosity=toggles(verbose_display));"
   ]
  },
  {
   "cell_type": "markdown",
   "metadata": {},
   "source": [
    "## illustrating 1D \"parameter sweep\" + visualization functionality."
   ]
  },
  {
   "cell_type": "code",
   "execution_count": null,
   "metadata": {
    "collapsed": false
   },
   "outputs": [],
   "source": [
    "from IPython.display import display, HTML\n",
    "\n",
    "expression = 'Rflop'\n",
    "parameter = 'Nsource'\n",
    "param_val_min =100\n",
    "param_val_max = 10000\n",
    "number_steps = 10\n",
    "telescope = Telescopes.SKA1_Low\n",
    "pipeline = Pipelines.ICAL\n",
    "band=Bands.Low\n",
    "\n",
    "display(HTML('<font color=\"blue\">Computing the result -- this may take several (tens of) seconds.</font>'))\n",
<<<<<<< HEAD
    "cfg = PipelineConfig(telescope=telescope, mode=immode, band=band)\n",
    "(param_values, results) = iapi.eval_param_sweep_1d(cfg, expression_string=expression, parameter_string=parameter, \n",
    "                                                   param_val_min=param_val_min, param_val_max=param_val_max, \n",
    "                                                   number_steps=number_steps, verbose=False)\n",
    "header = 'Plotting Spectral PetaFLOPS for %s in %s mode as a function of %s' % (telescope, immode, parameter)\n",
=======
    "cfg = PipelineConfig(telescope=telescope, pipeline=pipeline, band=band)\n",
    "(param_values, results) = iapi.eval_param_sweep_1d(cfg, expression=expression, parameter=parameter, param_val_min=param_val_min,\n",
    "                                                   param_val_max=param_val_max, number_steps=number_steps, verbose=False)\n",
    "header = 'Plotting %s/1e50 for %s in pipeline %s as a function of %s' % (expression, telescope, pipeline, parameter)\n",
>>>>>>> 3f556468
    "iapi.plot_line_datapoints(header, param_values, np.array(results)/c.peta, xlabel=parameter, ylabel=expression)\n",
    "\n",
    "for i in range(len(param_values)):\n",
    "               print param_values[i], \",\", (results[i])/c.peta"
   ]
  },
  {
   "cell_type": "markdown",
   "metadata": {},
   "source": [
    "## illustrating 2D \"parameter sweep\" + visualization functionality."
   ]
  },
  {
   "cell_type": "code",
   "execution_count": null,
   "metadata": {
    "collapsed": false,
    "scrolled": true
   },
   "outputs": [],
   "source": [
    "from IPython.display import display, HTML\n",
    "\n",
    "telescope = Telescopes.SKA1_Mid\n",
    "band = Bands.Mid1\n",
    "pipeline = Pipelines.Fast_Img\n",
    "expression = 'Rflop'\n",
    "parameters = ('Bmax', 'Tobs')\n",
    "parameter_ranges = ((30000,150000),(0.15,2.0))\n",
    "number_steps = 4\n",
    "verbose = False\n",
    "\n",
    "display(HTML('<font color=\"blue\">Computing the result -- this may take several (tens of) seconds.</font>'))\n",
<<<<<<< HEAD
    "cfg = PipelineConfig(telescope=telescope, mode=immode, band=band)\n",
    "(p1_values, p2_values, results) = iapi.eval_param_sweep_2d(cfg, expression_string=expression, parameters=parameters, \n",
=======
    "cfg = PipelineConfig(telescope=telescope, pipeline=pipeline, band=band)\n",
    "(p1_values, p2_values, results) = iapi.eval_param_sweep_2d(cfg, expression=expression, parameters=parameters, \n",
>>>>>>> 3f556468
    "                                                           params_ranges=parameter_ranges, number_steps=number_steps, \n",
    "                                                           verbose=verbose)\n",
    "\n",
    "\n",
    "iapi.plot_2D_surface('%s/1e15 rate vs #Channels & Max Baseline' % expression,\n",
    "                     p1_values, p2_values, results/1e15, xlabel=parameters[0], \n",
    "                     ylabel=parameters[1], contours=np.array((0.5, 1.0)))\n",
    "iapi.plot_3D_surface('%s/1e15 rate vs #Channels & Max Baseline' % expression,\n",
    "                     p1_values, p2_values, results/1e15, xlabel=parameters[0], \n",
    "                     ylabel=parameters[1], zlabel=expression, contours=np.array((0.5, 1.0)))"
   ]
  },
  {
   "cell_type": "markdown",
   "metadata": {},
   "source": [
    "## Calculation results can be exported as CSV"
   ]
  },
  {
   "cell_type": "code",
   "execution_count": null,
   "metadata": {
    "collapsed": false,
    "scrolled": true
   },
   "outputs": [],
   "source": [
    "interact_manual(iapi.write_csv_hpsos,\n",
<<<<<<< HEAD
    "                filename=\"current_hpsos.csv\",\n",
=======
    "                filename=\"history/\" + git_date + \"-\" + git_rev + \"_hpsos.csv\",\n",
>>>>>>> 3f556468
    "                hpsos=SelectMultiple(options=available_hpsos, value=available_hpsos))"
   ]
  },
  {
   "cell_type": "code",
   "execution_count": null,
   "metadata": {
    "collapsed": false,
    "scrolled": true
   },
   "outputs": [],
   "source": [
    "interact_manual(iapi.write_csv_pipelines,\n",
<<<<<<< HEAD
    "                filename=\"current_pipelines.csv\",\n",
    "                telescopes=SelectMultiple(options=available_teles, value=available_teles),\n",
    "                bands=SelectMultiple(options=available_bands, value=available_bands),\n",
    "                pipelines=SelectMultiple(options=available_pipelines, value=available_pipelines))"
=======
    "                filename=\"history/\" + git_date + \"-\" + git_rev + \"_pipelines.csv\",\n",
    "                telescopes=SelectMultiple(options=available_teles, value=available_teles),\n",
    "                bands=SelectMultiple(options=available_bands, value=available_bands),\n",
    "                pipelines=SelectMultiple(options=available_pipelines_all, value=available_pipelines_all))"
>>>>>>> 3f556468
   ]
  },
  {
   "cell_type": "code",
   "execution_count": null,
   "metadata": {
    "collapsed": false,
<<<<<<< HEAD
    "scrolled": true
=======
    "scrolled": false
>>>>>>> 3f556468
   },
   "outputs": [],
   "source": [
    "interact_manual(iapi.compare_csv,\n",
<<<<<<< HEAD
    "                result_file=\"current_pipelines.csv\",\n",
    "                ref_file=\"reference_pipelines.csv\")"
=======
    "                result_file=\"history/\" + git_date + \"-\" + git_rev + \"_hpsos.csv\",\n",
    "                ref_file=\"history/\" + git_date + \"-\" + git_rev + \"_hpsos.csv\")"
>>>>>>> 3f556468
   ]
  },
  {
   "cell_type": "code",
   "execution_count": null,
   "metadata": {
    "collapsed": true
   },
   "outputs": [],
   "source": []
  }
 ],
 "metadata": {
  "kernelspec": {
   "display_name": "Python 2",
   "language": "python",
   "name": "python2"
  },
  "language_info": {
   "codemirror_mode": {
    "name": "ipython",
    "version": 2
   },
   "file_extension": ".py",
   "mimetype": "text/x-python",
   "name": "python",
   "nbconvert_exporter": "python",
   "pygments_lexer": "ipython2",
   "version": "2.7.11"
  }
 },
 "nbformat": 4,
 "nbformat_minor": 0
}<|MERGE_RESOLUTION|>--- conflicted
+++ resolved
@@ -180,18 +180,11 @@
     "band=Bands.Low\n",
     "\n",
     "display(HTML('<font color=\"blue\">Computing the result -- this may take several (tens of) seconds.</font>'))\n",
-<<<<<<< HEAD
-    "cfg = PipelineConfig(telescope=telescope, mode=immode, band=band)\n",
+    "cfg = PipelineConfig(telescope=telescope, pipeline=pipeline, band=band)\n",
     "(param_values, results) = iapi.eval_param_sweep_1d(cfg, expression_string=expression, parameter_string=parameter, \n",
     "                                                   param_val_min=param_val_min, param_val_max=param_val_max, \n",
     "                                                   number_steps=number_steps, verbose=False)\n",
-    "header = 'Plotting Spectral PetaFLOPS for %s in %s mode as a function of %s' % (telescope, immode, parameter)\n",
-=======
-    "cfg = PipelineConfig(telescope=telescope, pipeline=pipeline, band=band)\n",
-    "(param_values, results) = iapi.eval_param_sweep_1d(cfg, expression=expression, parameter=parameter, param_val_min=param_val_min,\n",
-    "                                                   param_val_max=param_val_max, number_steps=number_steps, verbose=False)\n",
     "header = 'Plotting %s/1e50 for %s in pipeline %s as a function of %s' % (expression, telescope, pipeline, parameter)\n",
->>>>>>> 3f556468
     "iapi.plot_line_datapoints(header, param_values, np.array(results)/c.peta, xlabel=parameter, ylabel=expression)\n",
     "\n",
     "for i in range(len(param_values)):\n",
@@ -226,13 +219,8 @@
     "verbose = False\n",
     "\n",
     "display(HTML('<font color=\"blue\">Computing the result -- this may take several (tens of) seconds.</font>'))\n",
-<<<<<<< HEAD
-    "cfg = PipelineConfig(telescope=telescope, mode=immode, band=band)\n",
+    "cfg = PipelineConfig(telescope=telescope, pipeline=pipeline, band=band)\n",
     "(p1_values, p2_values, results) = iapi.eval_param_sweep_2d(cfg, expression_string=expression, parameters=parameters, \n",
-=======
-    "cfg = PipelineConfig(telescope=telescope, pipeline=pipeline, band=band)\n",
-    "(p1_values, p2_values, results) = iapi.eval_param_sweep_2d(cfg, expression=expression, parameters=parameters, \n",
->>>>>>> 3f556468
     "                                                           params_ranges=parameter_ranges, number_steps=number_steps, \n",
     "                                                           verbose=verbose)\n",
     "\n",
@@ -262,11 +250,7 @@
    "outputs": [],
    "source": [
     "interact_manual(iapi.write_csv_hpsos,\n",
-<<<<<<< HEAD
-    "                filename=\"current_hpsos.csv\",\n",
-=======
     "                filename=\"history/\" + git_date + \"-\" + git_rev + \"_hpsos.csv\",\n",
->>>>>>> 3f556468
     "                hpsos=SelectMultiple(options=available_hpsos, value=available_hpsos))"
    ]
   },
@@ -280,40 +264,24 @@
    "outputs": [],
    "source": [
     "interact_manual(iapi.write_csv_pipelines,\n",
-<<<<<<< HEAD
-    "                filename=\"current_pipelines.csv\",\n",
-    "                telescopes=SelectMultiple(options=available_teles, value=available_teles),\n",
-    "                bands=SelectMultiple(options=available_bands, value=available_bands),\n",
-    "                pipelines=SelectMultiple(options=available_pipelines, value=available_pipelines))"
-=======
     "                filename=\"history/\" + git_date + \"-\" + git_rev + \"_pipelines.csv\",\n",
     "                telescopes=SelectMultiple(options=available_teles, value=available_teles),\n",
     "                bands=SelectMultiple(options=available_bands, value=available_bands),\n",
     "                pipelines=SelectMultiple(options=available_pipelines_all, value=available_pipelines_all))"
->>>>>>> 3f556468
-   ]
-  },
-  {
-   "cell_type": "code",
-   "execution_count": null,
-   "metadata": {
-    "collapsed": false,
-<<<<<<< HEAD
-    "scrolled": true
-=======
+   ]
+  },
+  {
+   "cell_type": "code",
+   "execution_count": null,
+   "metadata": {
+    "collapsed": false,
     "scrolled": false
->>>>>>> 3f556468
    },
    "outputs": [],
    "source": [
     "interact_manual(iapi.compare_csv,\n",
-<<<<<<< HEAD
-    "                result_file=\"current_pipelines.csv\",\n",
-    "                ref_file=\"reference_pipelines.csv\")"
-=======
     "                result_file=\"history/\" + git_date + \"-\" + git_rev + \"_hpsos.csv\",\n",
     "                ref_file=\"history/\" + git_date + \"-\" + git_rev + \"_hpsos.csv\")"
->>>>>>> 3f556468
    ]
   },
   {
