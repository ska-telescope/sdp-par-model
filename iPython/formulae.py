"""
This class contains the actual equations that are used to compute the telescopes' performance values and computional
requirements from the supplied basic parameters defined in ParameterDefinitions.
Input parameters are contined in the parameter telescope_parameters, and include things such as baseline length,
number and channels, etc.

This class contains a method for (symbolically) computing the derived parameters, and adding these to the
telescope_parameter object (locally referred to as o). These can then be numerically evaluated at a later stage, as
soon as all remaining unknown symbolic variables are suitably substituted.
"""

import sympy.physics.units as u
from sympy import log, Min, Max, sqrt, sign, ceiling, floor
from numpy import pi
from parameter_definitions import ImagingModes

class Formulae:
    def __init__(self):
        pass

    @staticmethod
    def compute_derived_parameters(telescope_parameters, imaging_mode, BL_dep_time_av, verbose=False):
        """
        Computes a host of important values from the originally supplied telescope parameters, using the parametric
        equations. These equations are based on the PDR05 document
        @param o:
        @param imaging_mode:
        @param BL_dep_time_av: True iff baseline dependent time averaging should be used.
        @param verbose: displays verbose command-line output
        @raise Exception:
        """
        o = telescope_parameters  # Used for shorthand in the equations below

        o.wl_max = u.c / o.freq_min  # Maximum Wavelength
        o.wl_min = u.c / o.freq_max  # Minimum Wavelength
        o.wl = 0.5 * (o.wl_max + o.wl_min)  # Representative Wavelength
        o.Theta_fov = 7.66 * o.wl * o.Qfov / (pi * o.Ds * o.Nfacet)
        # added Nfacet dependence (c.f. PDR05 uses lambda max not mean here)

        o.Theta_beam = 3 * o.wl / (2 * o.Bmax)
        # bmax here is for the overall experiment (so use Bmax),
        # not the specific bin... (Consistent with PDR05 280115)

        o.Theta_pix = o.Theta_beam / (2 * o.Qpix)  #(Consistent with PDR05 280115)

        o.Npix_linear = o.Theta_fov / o.Theta_pix
        if verbose:
            print "Npix_linear, per facet", o.Npix_linear

        # The linear number of pixels along the image's side
<<<<<<< HEAD
        # (assumed to be square) (Consistent with PDR05 280115) Per facet.

        o.Rfft = o.Nfacet ** 2 * 5 * o.Npix_linear ** 2 * log(o.Npix_linear, 2) / o.Tsnap
        # added Nfacet dependence (Consistent with PDR05 280115,
        # with 5 prefactor rather than 10 (late change; somewhat controvertial
        # and in need of review after PDR dicsussions re. Hermiticity))

        o.DeltaW_max = o.Qw * Max(o.Bmax_bin * o.Tsnap * o.Omega_E / (o.wl * 2),
                                  o.Bmax_bin ** 2 / (o.R_Earth * o.wl * 8))
        # W deviation catered for by W kernel, in units of typical wavelength,
        # for the specific baseline bin being considered (Consistent with PDR05 280115, but with lambda not lambda min)

        o.Ngw = 2 * o.Theta_fov * sqrt(
            (o.DeltaW_max ** 2 * o.Theta_fov ** 2 / 4.0) + (o.DeltaW_max ** 1.5 * o.Theta_fov / (o.epsilon_w * pi * 2)))
=======
        #(assumed to be square) (Consistent with PDR05 280115) Per facet.
        
        o.Rfft = o.binfrac * o.Nfacet**2 * 5 * o.Npix_linear**2 * log(o.Npix_linear,2) / o.Tsnap
        # added Nfacet dependence (Consistent with PDR05 280115,
        #with 5 prefactor rather than 10 (late change; somewhat controvertial
        #and in need of review after PDR dicsussions re. Hermiticity))
        #factor of binfrac ensures taht the total fft rate, summed over all bins, is correct.
        
        o.DeltaW_max = o.Qw * Max(o.Bmax_bin*o.Tsnap*o.Omega_E/(o.wl*2), o.Bmax_bin**2/(o.R_Earth*o.wl*8))
        #W deviation catered for by W kernel, in units of typical wavelength,
        #for the specific baseline bin being considered (Consistent with PDR05 280115, but with lambda not lambda min)
        
        o.Ngw = 2*o.Theta_fov * sqrt((o.DeltaW_max**2 * o.Theta_fov**2/4.0)+(o.DeltaW_max**1.5 * o.Theta_fov/(o.epsilon_w*pi*2)))
>>>>>>> b8e879a7
        #size of the support of the w kernel evaluated at maximum w (Consistent with PDR05 280115)

        o.Ncvff = o.Qgcf * sqrt(o.Naa ** 2 + o.Ngw ** 2)
        # The total linear kernel size (Consistent with PDR05 280115)

        o.Nf_no_smear_predict = log(o.wl_max / o.wl_min) / log(
            3 * o.wl / (2 * o.Bmax_bin) / (o.Theta_fov * o.Nfacet * o.Qbw) + 1)

        o.Nf_no_smear_backward = log(o.wl_max / o.wl_min) / log(3 * o.wl / (2 * o.Bmax_bin) / (o.Theta_fov * o.Qbw) + 1)

        o.epsilon_f_approx = sqrt(6 * (1 - (1.0 / o.amp_f_max)))
        # first order expansion of sin used here to solve epsilon = arcsinc(1/amp_f_max).
        # Checked as valid for amp_f_max 1.001, 1.01, 1.02. 1% error at amp_f_max=1.03 anticipated.
        # See Skipper memo (REF needed)

        o.Tdump_scaled = o.Tdump_ref * o.B_dump_ref / o.Bmax
        if verbose:
            print "Dump time: ", o.Tdump_scaled

        # Set this up to allow switchable BL dep averaging
        if BL_dep_time_av:
<<<<<<< HEAD
            o.Tdump_skipper = o.epsilon_f_approx * o.wl / (o.Theta_fov * o.Nfacet * o.Omega_E * o.Bmax_bin) * u.s
            # multiply theta_fov by Nfacet so averaging time is set by total field of view, not faceted FoV.
            # See Skipper memo (REF needed).
=======
            o.combine_time_samples = Max(floor((o.epsilon_f_approx * o.wl/(o.Theta_fov * o.Nfacet * o.Omega_E * o.Bmax_bin) * u.s) / o.Tdump_scaled), 1)
            o.Tdump_skipper=o.Tdump_scaled * o.combine_time_samples
            
            #multiply theta_fov by Nfacet so averaging time is set by total field of view, not faceted FoV. See Skipper memo (REF needed).
>>>>>>> b8e879a7
            if verbose:
                print "USING BASELINE DEPENDENT TIME AVERAGING, combining this number of time samples: ", o.combine_time_samples
        else:
            o.Tdump_skipper = o.Tdump_scaled
            if verbose:
                print "NOT IMPLEMENTING BASELINE DEPENDENT TIME AVERAGING"

        o.Tdump_predict = Min(o.Tdump_skipper, 1.2 * u.s)
        if verbose:
            print "Tdump_predict =", o.Tdump_predict
        # Visibility integration time for predict step; limit this at 1.2s maximum.

        o.Tdump_backward = Min(o.Tdump_skipper * o.Nfacet, o.Tion * u.s)
        if verbose:
            print "Tdump_backward =", o.Tdump_backward
        # Visibility integration time at gridding (backward) step;
        # cannot be longer than the update timescale for the convolution kernels,
        # and must also avoid smearing at the faceted FoV.

        if imaging_mode == ImagingModes.Continuum:
            o.Rrp = o.Nfacet ** 2 * 50 * o.Npix_linear ** 2 / o.Tsnap
            # Reprojection Flop rate, per output channel (Consistent with PDR05 280115)
        elif imaging_mode == ImagingModes.Spectral:
            o.Nf_out = o.Nf_max
            o.Rrp = o.Nfacet ** 2 * 50 * o.Npix_linear ** 2 / o.Tsnap  # Reprojection Flop rate, per output channel
            # (Consistent with PDR05 280115)
        elif imaging_mode == ImagingModes.SlowTrans:
            o.Rrp = 0 * u.s / u.s  # (Consistent with PDR05 280115)
        else:
            raise Exception("Unknown Imaging Mode %s" % imaging_mode)

        # The following workaround is (still) needed. Note: gridding done at maximum of either Nf_out or Nf_no_smear.
        o.Nf_vis_backward = (o.Nf_out * sign(floor(o.Nf_out / o.Nf_no_smear_backward))) + (
            o.Nf_no_smear_backward * sign(floor(o.Nf_no_smear_backward / o.Nf_out)))

        o.Nf_vis_predict = (o.Nf_out * sign(floor(o.Nf_out / o.Nf_no_smear_predict))) + (
            o.Nf_no_smear_predict * sign(floor(o.Nf_no_smear_predict / o.Nf_out)))

        o.Nvis_backward = o.binfrac * o.Na * (o.Na - 1) * o.Nf_vis_backward / (2 * o.Tdump_backward) * u.s
        # Number of visibilities per second to be gridded. Note multiplication by u.s to get rid of /s

        o.Nvis_predict = o.binfrac * o.Na * (o.Na - 1) * o.Nf_vis_predict / (2 * o.Tdump_predict) * u.s
        # Number of visibilities per second to used in the predict step.

        o.Rgrid_backward = 8 * o.Nmm * o.Nvis_backward * (o.Ngw ** 2 + o.Naa ** 2)
        # added Nfacet dependence. Linear becuase there are Nfacet^2 facets but can integrate Nfacet times longer at
        # gridding as fov is lower.
        # Needs revisiting. (Consistent with PDR05 280115)

        o.Rgrid_predict = 8 * o.Nmm * o.Nvis_predict * (o.Ngw ** 2 + o.Naa ** 2)
        # added Nfacet dependence. Linear becuase there are Nfacet^2 facets but can integrate Nfacet times longer at
        # gridding as fov is lower.
        # Needs revisiting. (Consistent with PDR05 280115)

        o.Rgrid = o.Rgrid_backward + o.Rgrid_predict

        o.Rccf_backward = o.Nf_vis_backward * o.Nfacet ** 2 * 5 * o.binfrac * (
            o.Na - 1) * o.Na * o.Nmm * o.Ncvff ** 2 * log(o.Ncvff, 2) / (o.Tion * o.Qfcv)
        # reduce by multiplication by o.binfrac (RCB), add in extra multiplication by Nfacet-squared.

        o.Rccf_predict = o.Nf_vis_predict * o.Nfacet ** 2 * 5 * o.binfrac * (
            o.Na - 1) * o.Na * o.Nmm * o.Ncvff ** 2 * log(o.Ncvff, 2) / (o.Tion * o.Qfcv)
        # reduce by multiplication by o.binfrac (RCB), add in extra multiplication by Nfacet-squared.
        # ??? This is per baseline, watch out for freq dependence
        o.Rccf = o.Rccf_backward + o.Rccf_predict

        o.Rphrot = 2 * o.Nmajor * o.Npp * o.Nbeam * o.Nvis_predict * o.Nfacet ** 2 * 25 * sign(o.Nfacet - 1)
        # Last factor ensures that answer is zero if Nfacet is 1.
        # This needs to be at time and frequency resolution appropriate for full FoV (we think)

        o.Mbuf_vis = 2 * o.Mvis * o.Nbeam * o.Npp * o.Nvis_predict * o.Tobs / u.s
        # Note the division by u.s to get rid of pesky SI unit.
        # Also note the factor 2 -- we have a double buffer (allowing storage of a full observation while
        # simultaneously capturing the next)

        o.Mw_cache = o.Ngw ** 3 * o.Qgcf ** 3 * o.Nbeam * o.Nf_vis_predict * 8

        o.Rio = o.Mvis * (o.Nmajor + 1) * o.Nbeam * o.Npp * o.Nvis_predict * o.Nfacet ** 2
        # added o.Nfacet dependence; changed Nmajor factor to Nmajor+1 as part of post PDR fixes.

        # Split the FLOP rate into constituent parts, for plotting
        Rflop_common_factor = o.Nmajor * o.Nbeam * o.Npp
        o.Rflop_grid = Rflop_common_factor * o.Rgrid
        o.Rflop_conv = Rflop_common_factor * o.Rccf
<<<<<<< HEAD
        o.Rflop_fft = Rflop_common_factor * o.Nf_out * o.Rfft
=======
        o.Rflop_fft  = Rflop_common_factor * o.Nf_out * o.Rfft
        if verbose:
            print "Rflop fft ", o.Rflop_fft
>>>>>>> b8e879a7
        o.Rflop_proj = Rflop_common_factor * o.Nf_out * o.Rrp
        o.Rflop_phrot = o.Rphrot

        o.Rflop = o.Rflop_phrot + o.Rflop_proj + o.Rflop_fft + o.Rflop_conv + o.Rflop_grid  # Overall flop rate
        o.Npix_linear = o.Npix_linear * o.binfrac #output this multiplied by binfrac so that the totalled value of npix over baseline bins is correct<|MERGE_RESOLUTION|>--- conflicted
+++ resolved
@@ -48,13 +48,13 @@
             print "Npix_linear, per facet", o.Npix_linear
 
         # The linear number of pixels along the image's side
-<<<<<<< HEAD
         # (assumed to be square) (Consistent with PDR05 280115) Per facet.
 
-        o.Rfft = o.Nfacet ** 2 * 5 * o.Npix_linear ** 2 * log(o.Npix_linear, 2) / o.Tsnap
+        o.Rfft = o.binfrac * o.Nfacet**2 * 5 * o.Npix_linear**2 * log(o.Npix_linear,2) / o.Tsnap
         # added Nfacet dependence (Consistent with PDR05 280115,
         # with 5 prefactor rather than 10 (late change; somewhat controvertial
         # and in need of review after PDR dicsussions re. Hermiticity))
+        #factor of binfrac ensures taht the total fft rate, summed over all bins, is correct.
 
         o.DeltaW_max = o.Qw * Max(o.Bmax_bin * o.Tsnap * o.Omega_E / (o.wl * 2),
                                   o.Bmax_bin ** 2 / (o.R_Earth * o.wl * 8))
@@ -63,21 +63,6 @@
 
         o.Ngw = 2 * o.Theta_fov * sqrt(
             (o.DeltaW_max ** 2 * o.Theta_fov ** 2 / 4.0) + (o.DeltaW_max ** 1.5 * o.Theta_fov / (o.epsilon_w * pi * 2)))
-=======
-        #(assumed to be square) (Consistent with PDR05 280115) Per facet.
-        
-        o.Rfft = o.binfrac * o.Nfacet**2 * 5 * o.Npix_linear**2 * log(o.Npix_linear,2) / o.Tsnap
-        # added Nfacet dependence (Consistent with PDR05 280115,
-        #with 5 prefactor rather than 10 (late change; somewhat controvertial
-        #and in need of review after PDR dicsussions re. Hermiticity))
-        #factor of binfrac ensures taht the total fft rate, summed over all bins, is correct.
-        
-        o.DeltaW_max = o.Qw * Max(o.Bmax_bin*o.Tsnap*o.Omega_E/(o.wl*2), o.Bmax_bin**2/(o.R_Earth*o.wl*8))
-        #W deviation catered for by W kernel, in units of typical wavelength,
-        #for the specific baseline bin being considered (Consistent with PDR05 280115, but with lambda not lambda min)
-        
-        o.Ngw = 2*o.Theta_fov * sqrt((o.DeltaW_max**2 * o.Theta_fov**2/4.0)+(o.DeltaW_max**1.5 * o.Theta_fov/(o.epsilon_w*pi*2)))
->>>>>>> b8e879a7
         #size of the support of the w kernel evaluated at maximum w (Consistent with PDR05 280115)
 
         o.Ncvff = o.Qgcf * sqrt(o.Naa ** 2 + o.Ngw ** 2)
@@ -99,16 +84,11 @@
 
         # Set this up to allow switchable BL dep averaging
         if BL_dep_time_av:
-<<<<<<< HEAD
-            o.Tdump_skipper = o.epsilon_f_approx * o.wl / (o.Theta_fov * o.Nfacet * o.Omega_E * o.Bmax_bin) * u.s
-            # multiply theta_fov by Nfacet so averaging time is set by total field of view, not faceted FoV.
-            # See Skipper memo (REF needed).
-=======
             o.combine_time_samples = Max(floor((o.epsilon_f_approx * o.wl/(o.Theta_fov * o.Nfacet * o.Omega_E * o.Bmax_bin) * u.s) / o.Tdump_scaled), 1)
             o.Tdump_skipper=o.Tdump_scaled * o.combine_time_samples
             
-            #multiply theta_fov by Nfacet so averaging time is set by total field of view, not faceted FoV. See Skipper memo (REF needed).
->>>>>>> b8e879a7
+            # multiply theta_fov by Nfacet so averaging time is set by total field of view, not faceted FoV.
+            # See Skipper memo (REF needed).
             if verbose:
                 print "USING BASELINE DEPENDENT TIME AVERAGING, combining this number of time samples: ", o.combine_time_samples
         else:
@@ -129,12 +109,11 @@
         # and must also avoid smearing at the faceted FoV.
 
         if imaging_mode == ImagingModes.Continuum:
-            o.Rrp = o.Nfacet ** 2 * 50 * o.Npix_linear ** 2 / o.Tsnap
+            o.Rrp = o.Nfacet**2 * 50 * o.Npix_linear**2 / o.Tsnap
             # Reprojection Flop rate, per output channel (Consistent with PDR05 280115)
         elif imaging_mode == ImagingModes.Spectral:
             o.Nf_out = o.Nf_max
-            o.Rrp = o.Nfacet ** 2 * 50 * o.Npix_linear ** 2 / o.Tsnap  # Reprojection Flop rate, per output channel
-            # (Consistent with PDR05 280115)
+            o.Rrp = o.Nfacet**2 * 50 * o.Npix_linear**2 / o.Tsnap # Reprojection Flop rate, per output channel (Consistent with PDR05 280115)
         elif imaging_mode == ImagingModes.SlowTrans:
             o.Rrp = 0 * u.s / u.s  # (Consistent with PDR05 280115)
         else:
@@ -193,13 +172,9 @@
         Rflop_common_factor = o.Nmajor * o.Nbeam * o.Npp
         o.Rflop_grid = Rflop_common_factor * o.Rgrid
         o.Rflop_conv = Rflop_common_factor * o.Rccf
-<<<<<<< HEAD
-        o.Rflop_fft = Rflop_common_factor * o.Nf_out * o.Rfft
-=======
         o.Rflop_fft  = Rflop_common_factor * o.Nf_out * o.Rfft
         if verbose:
             print "Rflop fft ", o.Rflop_fft
->>>>>>> b8e879a7
         o.Rflop_proj = Rflop_common_factor * o.Nf_out * o.Rrp
         o.Rflop_phrot = o.Rphrot
 
