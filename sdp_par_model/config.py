from __future__ import print_function

# from builtins import int
import warnings

import numpy as np
import sympy
import pylru  # Install using pip (conda doesn't resolve this in my test)
import copy
import yaml
import os
from pathlib import Path
from typing import Union, Optional

from .parameters.container import ParameterContainer, BLDep
from .parameters import definitions as p
from .parameters.definitions import (Telescopes, Pipelines, Bands)
from .parameters import equations as f
from .parameters.definitions import ALL_PARAMETER_KEYS
# from .parameters.definitions import Constants as c
from . import evaluate

TEL_PARAM_CACHE = pylru.lrucache(1000)

class PipelineConfig:
    """
    A full SDP pipeline configuration. This collects all data required
    to parameterise a pipeline.
    """

    def __init__(
            self, 
            use_yaml: bool=False,
            yaml_path: Optional[Union[str, Path]]=None,
            telescope: Optional[str]=None,
            pipeline: Optional[str]=None,
            band: Optional[str]=None,
            hpso: Optional[str]=None,
            hpso_pipe: Optional[str]=None,
            adjusts={}, **kwargs):
        """
        :param telescope: Telescope to use (can be omitted if HPSO specified)
        :param pipeline: Pipeline mode (can be omitted if HPSO specified)
        :param band: Frequency band (can be omitted if HPSO specified)
        :param hpso: High Priority Science Objective ID (can be omitted if telescope, pipeline and band specified)
        :param hpso_pipe: The specific pipeline of the HPSO for which results are to be calculated
        :param adjusts: Values that should be adjusted in the
          telescope parameters. Keyword arguments get added to the
          adjustments automatically. Can be a string of the the form
          "name=val name2=val flag".
        """
        
        params = ParameterContainer()
        
        
        # Build PipelineConfig using custom parameters read from a yaml file
        if use_yaml:
            if not yaml_path:
                raise ValueError("yaml_path must be specified when use_yaml set to True")
            self._parse_yaml(yaml_path)
            
            p.apply_telescope_parameters(params, self.telescope)
            p.apply_band_parameters(params, self.band)
            
            p.apply_yaml_parameters(params, self.yaml_parameters)
            
            array_config_file = self.yaml_parameters.get("array_config_file", None)
            array_config_bins = self.yaml_parameters.get("array_config_bins", None)
            
            if (array_config_file or array_config_bins):
                if not (array_config_file and array_config_bins):
                    raise KeyError("Both 'array_config_file' and 'array_config_bins' must be specified, or neither must be specified")
                
                Bmax = self.yaml_parameters.get("Bmax", None)
                if not Bmax:
                    raise KeyError("'Bmax' must be specified in yaml when custom array is used.")
                
                p.apply_custom_array_parameters(params, array_config_file, array_config_bins, Bmax)


        # Hard-coded HPSO functionality
        else:
            
            # Alias for now
            if hpso_pipe is not None:
                pipeline = hpso_pipe

            # Load HPSO parameters
            if pipeline is None:
                raise ValueError("pipeline must be set!")
            if hpso is not None:
                assert hpso in p.HPSOs.hpso_telescopes
                assert pipeline is not None
                if telescope or band:
                    raise ValueError("If `hpso` is used then `telescope` and `band` mustn't be specified.")

                self.hpso = hpso
                self.hpso_pipe = pipeline
                self.pipeline = pipeline
                self.telescope = p.HPSOs.hpso_telescopes[hpso]

                p.apply_telescope_parameters(params, self.telescope)
                p.apply_hpso_parameters(params, hpso, pipeline)
                if hasattr(params, 'pipeline'):
                    pipeline = params.pipeline
            else:
                # This may be a bit of an outdated case; we mainly work in terms of HPSOs
                if not (telescope and band):
                    raise ValueError("`hpso` hasn't been set, so both `telescope` and `band` are needed.")
                self.band = band
                self.telescope = telescope
                self.pipeline = pipeline
                p.apply_telescope_parameters(params, self.telescope)
                p.apply_band_parameters(params, self.band)

            # Adjustments from keyword arguments
            if isinstance(adjusts, str):
                def mk_adjust(adjust):
                    # Setting a field?
                    fields = adjust.split('=')
                    if len(fields) == 2:
                        return (fields[0], eval(fields[1]))
                    # Otherwise assume that it's a flag
                    return (adjust, True)
                adjusts = dict(map(mk_adjust, adjusts.split(' ')))
        
        
        self.adjusts = dict(adjusts)
        self.adjusts.update(**kwargs)
        assert 'max_baseline' not in self.adjusts, 'Please use Bmax for consistency!'

        # Store max allowed baseline length, load default parameters
        self.max_allowed_baseline = params.baseline_bins[-1]
        if 'Bmax' not in self.adjusts:
            self.adjusts['Bmax'] = params.Bmax
        self.default_frequencies = params.Nf_max
        if 'Nf_max' not in self.adjusts:
            self.adjusts['Nf_max'] = params.Nf_max

            
    def _parse_yaml(self, yaml_path, custom_array=False, array_config=None, num_bins=None):
               
        # Read yaml file
        with open(yaml_path, 'r') as file:
            config_dict = yaml.safe_load(file)
            
        
        # Add required PipelineConfig attributes
        try:
            setattr(self, "telescope", config_dict["telescope"])
        except KeyError:
            raise KeyError("'telescope' must be specified in the yaml")
        try:
            setattr(self, "band", config_dict["band"])
        except KeyError:
            raise KeyError("'band' must be specified in the yaml")
        try:
            setattr(self, "pipeline", config_dict["pipeline"])
        except KeyError:
            raise KeyError("'pipeline' must be specified in the yaml")
        
        
        
        # Initialise yaml_parameters attribute
        self.yaml_parameters = {}
        
        # Populate PipelineConfig attributes from the yaml file
        for key in config_dict:
            if key not in ALL_PARAMETER_KEYS:
                warnings.warn(f"The parameter '{key}' specified in the yaml is not recognised")
            
            self.yaml_parameters[key] = config_dict[key]
            
            assert self.yaml_parameters.get("name", None), "Observation name must be specified in yaml."
            self.name = self.yaml_parameters["name"]
            
        # Add yaml file name attribute so PipelineConfig.describe() method displays the yaml
        self.yaml_name = os.path.split(yaml_path)[1]
            

    def describe(self):
        """ Returns a name that identifies this configuration. """

        # Identify by either (HPSO + pipeline), (pipeline + yaml_name), or (pipeline + band)
        if hasattr(self, "hpso"):
            name = self.hpso + " (" + self.pipeline + ")"
        elif hasattr(self, "yaml_name"):
            name = f"{self.pipeline} ({self.yaml_name})"
        else:
<<<<<<< HEAD
            name = self.pipeline + " (" + self.band + ")"
=======
            name = self.pipeline + ' (' + self.telescope + ":" + self.band + ')'
>>>>>>> d428ee7a

        # Add modifiers
        for n, val in self.adjusts.items():
            if isinstance(val, np.ndarray):
                continue
            if n == 'Nf_max' and self.adjusts[n] == self.default_frequencies:
                continue
            if n == 'Bmax' and self.adjusts[n] == self.max_allowed_baseline:
                continue
            if n == 'on_the_fly':
                n = 'otf'
            if n == 'scale_predict_by_facet':
                n = 'spbf'
            if val == True:
                name += ' [%s]' % n
            elif val == False:
                name += ' [!%s]' % n
            else:
                name += ' [%s=%s]' % (n, val)

        return name

    def telescope_and_band_are_compatible(self):
        """
        Checks whether the supplied telescope and band are compatible with
        each other.
        """
        is_compatible = False
        telescope = self.telescope
        band = self.band
        if telescope in Telescopes.available_teles:
            is_compatible = (band in Bands.telescope_bands[telescope])
        else:
            raise ValueError("Unknown telescope %s" % telescope)

        return is_compatible

    def is_valid(self, pure_pipelines=True):
        """Checks integrity of the pipeline configuration.

        :return: (okay?, list of errors/warnings)
        """
        messages = []
        okay = True

        # Maximum baseline
        if self.adjusts['Bmax'] > self.max_allowed_baseline:
            messages.append('WARNING: Bmax (%g m) exceeds the maximum ' \
                            'allowed baseline of %g m for telescope \'%s\'.' \
                % (self.adjusts['Bmax'], self.max_allowed_baseline, self.telescope))

        # Only pure pipelines supported?
        if pure_pipelines:
            if self.pipeline not in Pipelines.pure_pipelines:
                messages.append("ERROR: The '%s' imaging pipeline is currently not supported" % str(self.pipeline))
                okay = False

        # Band compatibility. Can skip for HPSOs, as they override the
        # band manually.
        if (hasattr(self, "hpso") and hasattr(self, "band")) or (not (hasattr(self, "hpso") or hasattr(self, "band"))):
                messages.append("ERROR: Either the Imaging Band or an HPSO needs to be defined (and not both).")
                okay = False

        if not (hasattr(self, "hpso") or self.telescope_and_band_are_compatible()):
            messages.append("ERROR: Telescope '%s' and band '%s' are not compatible" %
                              (str(self.telescope), str(self.band)))
            okay = False

        if not hasattr(self, "pipeline"):
            messages.append("ERROR: Configuration has no defined pipeline")
            okay = False

        return (okay, messages)

    def calc_tel_params(cfg, verbose=False, adjusts={}, symbolify='',
                        optimize_expression='Rflop',
                        clear_symbolised=None):
        """
        Calculates telescope parameters for this configuration.  Some
        values may (optionally) be overwritten, e.g. the
        maximum baseline or number of frequency channels.

        :param cfg: Valid pipeline configuration
        :param verbose: How chatty we are supposed to be
        :param adjusts: Dictionary of telescope parameters to adjust
        :param symbolify: Generate symbolified telescope parameters
        :param optimize_expression: Set free symbols in a way that minimises given telescope parameter
           (only if symbolify is not set)
        :param clear_symbolised: Whether to clear parameters with free symbols after optimisation.
           (only if symbolify is not set. Default on if optimize_expression is not None.)
        """

        assert cfg.is_valid()[0], "calc_tel_params must be called for a valid pipeline configuration!"
        if clear_symbolised is None:
            clear_symbolised = (optimize_expression is not None)

        # Check whether we have a cached copy
        tel_param_desc = (cfg.describe(), str(adjusts.items()), symbolify, optimize_expression, clear_symbolised)
        if not verbose:
            if tel_param_desc in TEL_PARAM_CACHE:
                return copy.deepcopy(TEL_PARAM_CACHE[tel_param_desc])

        telescope_params = ParameterContainer()
        p.apply_global_parameters(telescope_params)
        p.define_symbolic_variables(telescope_params)

        # Note the order in which these settings are applied.
        # Each one (possibly) overwrites previous definitions if they should they overlap
        # (as happens with e.g. frequency bands)

        # First: The telescope's parameters (Primarily the number of dishes, bands, beams and baselines)
        p.apply_telescope_parameters(telescope_params, cfg.telescope)
        # Then define pipeline and frequency-band
        # Includes frequency range, Observation time, number of cycles, quality factor, number of channels, etc.

        if hasattr(cfg, "hpso"):
            # Note the ordering; HPSO parameters get applied last, and therefore have the final say
            p.apply_pipeline_parameters(telescope_params, cfg.pipeline)
            p.apply_hpso_parameters(telescope_params, cfg.hpso, cfg.pipeline)
        elif hasattr(cfg, "band"):
            p.apply_band_parameters(telescope_params, cfg.band)
            p.apply_pipeline_parameters(telescope_params, cfg.pipeline)
            
        if hasattr(cfg, "yaml_parameters"):
            
            p.apply_yaml_parameters(telescope_params, cfg.yaml_parameters)
            
            array_config_file = cfg.yaml_parameters.get("array_config_file", None)
            array_config_bins = cfg.yaml_parameters.get("array_config_bins", None)
            
            if (array_config_file or array_config_bins):
                if not (array_config_file and array_config_bins):
                    raise KeyError("Both 'array_config_file' and 'array_config_bins' must be specified, or neither must be specified")
                else:
                    Bmax = cfg.yaml_parameters.get("Bmax", None)
                    if not Bmax:
                        raise KeyError("'Bmax' must be specified in yaml when custom array is used.")
                    
                    p.apply_custom_array_parameters(telescope_params, array_config_file, array_config_bins, Bmax)

        # Apply parameter adjustments. Needs to be done before bin
        # calculation in case Bmax gets changed.  Note that an
        # overwrite is required, i.e. the parameter must exist.
        for par, value in cfg.adjusts.items():
            telescope_params.__dict__[par] = value
        for par, value in adjusts.items():
            telescope_params.__dict__[par] = value

        if telescope_params.blcoal:
            # Limit bins to those shorter than Bmax
            bins = telescope_params.baseline_bins
            nbins_used = min(bins.searchsorted(telescope_params.Bmax) + 1, len(bins))
            bins = bins[:nbins_used]

            # Same for baseline sizes. Note that we normalise /before/
            # reducing the list.
            binfracs = telescope_params.baseline_bin_distribution
            binfracs /= sum(binfracs)
            binfracs = binfracs[:nbins_used]

            # Calculate old and new bin sizes
            binsize = bins[nbins_used-1]
            binsizeNew = telescope_params.Bmax
            if nbins_used > 1:
                binsize -= bins[nbins_used-2]
                binsizeNew -= bins[nbins_used-2]

            # Scale last bin
            bins[nbins_used-1] = telescope_params.Bmax
            binfracs[nbins_used-1] *= float(binsizeNew) / float(binsize)
            if verbose:
                print("Baseline coalescing on")
        else:
            if verbose:
                print("Baseline coalescing off")
            telescope_params.baseline_bins = np.array((telescope_params.Bmax,))  # m
            telescope_params.baseline_bin_distribution = np.array((1.0,))
            bins = [telescope_params.Bmax]
            binfracs=[1.0]

        # Apply imaging equations
        f.apply_imaging_equations(telescope_params, cfg.pipeline,
                                  bins, binfracs,
                                  verbose, symbolify)

        # Free symbols to minimise?
        if symbolify == '' and optimize_expression is not None and \
           telescope_params.get(optimize_expression) is not None and \
           isinstance(telescope_params.get(optimize_expression), sympy.Expr) and \
           len(telescope_params.get(optimize_expression).free_symbols) > 0:

            # Minimise
            substs = evaluate.minimise_parameters(telescope_params, optimize_expression, verbose=verbose)
            telescope_params = telescope_params.subs(substs)

        # Clear unoptimised values?
        if symbolify == '' and clear_symbolised:
            telescope_params.clear_symbolised()

        # Cache, return
        TEL_PARAM_CACHE[tel_param_desc] = copy.deepcopy(telescope_params)
        return telescope_params

    def eval_expression_products(pipelineConfig, expression='Rflop', verbose=False):
        """
        Evaluate a parameter sum for each product

        :param pipelineConfig:  Pipeline configuration to use
        :param expression: Procuct parameter to evaluate
        :param verbose: Verbosity to use for `calc_tel_params`
        """

        values={}
        tp = pipelineConfig.calc_tel_params(verbose)

        # Loop through defined products, add to result
        for name, product in tp.products.items():
            if expression in product:
                values[name] = values.get(name, 0) + \
                               evaluate.evaluate_expression(product[expression], tp)

        return values


    def eval_param_sweep_1d(pipelineConfig, expression_string='Rflop',
                            parameter_string='Rccf', param_val_min=10,
                            param_val_max=10, number_steps=1,
                            verbose=False):
        """Evaluates an expression for a range of different parameter values,
        by varying the parameter linearly in a specified range in a
        number of steps

        :param pipelineConfig:
        :param expression_string: The expression that needs to be evaluated, as string (e.g. "Rflop")
        :param parameter_string: the parameter that will be swept - written as text (e.g. "Bmax")
        :param param_val_min: minimum value for the parameter's value sweep
        :param param_val_max: maximum value for the parameter's value sweep
        :param number_steps: the number of *intervals* that will be used to sweep
           the parameter from min to max

        :param verbose:
        :return: Pair of parameter values and results
        :raise AssertionError:
        """
        assert param_val_max > param_val_min

        print("Starting sweep of parameter %s, evaluating expression %s over range (%s, %s) in %d steps "
              "(i.e. %d data points)" %
              (parameter_string, expression_string, str(param_val_min), str(param_val_max), number_steps, number_steps + 1))

        param_values = np.linspace(param_val_min, param_val_max, num=number_steps + 1)

        results = []
        for i in range(len(param_values)):
            # Calculate telescope parameter with adjusted parameter
            adjusts = {parameter_string: param_values[i]}
            tp = pipelineConfig.calc_tel_params(verbose, adjusts=adjusts)

            percentage_done = i * 100.0 / len(param_values)
            print("> %.1f%% done: Evaluating %s for %s = %g" % (percentage_done, expression_string,
                                                                parameter_string, param_values[i]))

            # Perform a check to see that the value of the assigned parameter wasn't changed by the imaging equations,
            # otherwise the assigned value would have been lost (i.e. not a free parameter)
            parameter_final_value = tp.get(parameter_string)
            eta = 1e-10
            if abs((parameter_final_value - param_values[i])/param_values[i]) > eta:
                raise AssertionError('Value assigned to %s seems to be overwritten after assignment '
                                     'by the method compute_derived_parameters(). (%g -> %g). '
                                     'Cannot peform parameter sweep.'
                                     % (parameter_string, param_values[i], parameter_final_value))

            if expression_string.find(".") >= 0:
                product, expr = expression_string.split(".")
                result_expression = tp.products[product].get(expr, 0)
            else:
                result_expression = tp.get(expression_string)
            results.append(evaluate.evaluate_expression(result_expression, tp))

        print('done with parameter sweep!')
        return (param_values, results)


    def eval_param_sweep_2d(pipelineConfig, expression_string='Rflop',
                            parameters=None, params_ranges=None,
                            number_steps=2, verbose=False):
        """
        Evaluates an expression for a 2D grid of different values for
        two parameters, by varying each parameter linearly in a
        specified range in a number of steps. Similar to
        :meth:`eval_param_sweep_1d`, except that it sweeps a 2D
        parameter space, returning a matrix of values.

        :param pipelineConfig:
        :param expression_string: The expression that needs to be evalued, as string (e.g. "Rflop")
        :param parameters: The two parameters to sweep
        :param params_ranges: Ranges to use for parameters
        :param number_steps: The number of *intervals* that will be used to sweep
           the parameters from min to max
        :param verbose:
        :returns: Triple of parameter values (both) and results
        """
        assert (parameters is not None) and (len(parameters) == 2)
        assert (params_ranges is not None) and (len(params_ranges) == 2)
        for prange in params_ranges:
            assert len(prange) == 2
            assert prange[1] > prange[0]

        n_param_x_values = number_steps + 1
        n_param_y_values = number_steps + 1
        nr_evaluations = n_param_x_values * n_param_y_values  # The number of function evaluations that will be required

        print("Evaluating expression %s while\nsweeping parameters %s and %s over 2D domain [%s, %s] x [%s, %s] in %d "
              "steps each,\nfor a total of %d data evaluation points" %
              (expression_string, parameters[0], parameters[1], str(params_ranges[0][0]), str(params_ranges[0][1]),
               str(params_ranges[1][0]), str(params_ranges[1][1]), number_steps, nr_evaluations))

        param_x_values = np.linspace(params_ranges[0][0], params_ranges[0][1], num=n_param_x_values)
        param_y_values = np.linspace(params_ranges[1][0], params_ranges[1][1], num=n_param_y_values)
        results = np.zeros((n_param_x_values, n_param_y_values))  # Create an empty numpy matrix to hold results

        # Nested 2D loop over all values for param1 and param2. Indexes iterate over y (inner loop), then x (outer loop)
        for ix in range(n_param_x_values):
            param_x_value = param_x_values[ix]
            for iy in range(n_param_y_values):
                param_y_value = param_y_values[iy]

                # Overwrite the corresponding fields of tp with the to-be-evaluated values
                adjusts = {
                    parameters[0]: param_x_value,
                    parameters[1]: param_y_value,
                }
                tp = pipelineConfig.calc_tel_params(verbose, adjusts=adjusts)

                percentage_done = (ix * n_param_y_values + iy) * 100.0 / nr_evaluations
                print("> %.1f%% done: Evaluating %s for (%s, %s) = (%s, %s)" % (percentage_done, expression_string,
                                                                                parameters[0], parameters[1],
                                                                                str(param_x_value), str(param_y_value)))

                # Perform a check to see that the value of the assigned parameters weren't changed by the imaging
                # equations, otherwise the assigned values would have been lost (i.e. not free parameters)
                parameter1_final_value = tp.get(parameters[0])
                parameter2_final_value = tp.get(parameters[1])
                eta = 1e-10
                if abs((parameter1_final_value - param_x_value) / param_x_value) > eta:
                    raise AssertionError('Value assigned to %s seems to be overwritten after assignment '
                                         'by the method compute_derived_parameters(). Cannot peform parameter sweep.'
                                         % parameters[0])
                if abs((parameter2_final_value - param_y_value) / param_y_value) > eta:
                    print(parameter2_final_value)
                    print(param_y_value)
                    raise AssertionError('Value assigned to %s seems to be overwritten after assignment '
                                         'by the method compute_derived_parameters(). Cannot peform parameter sweep.'
                                         % parameters[1])

                result_expression = tp.get(expression_string)
                results[iy, ix] = evaluate.evaluate_expression(result_expression, tp)

        print('done with parameter sweep!')
        return (param_x_values, param_y_values, results)


    def eval_products_symbolic(pipelineConfig, expression='Rflop', symbolify='product'):
        """
        Returns formulas for the given product property.

        :param pipelineConfig: Pipeline configuration to use.
        :param expression: Product property to query. FLOP rate by default.
        :param symbolify: How aggressively sub-formulas should be replaced by symbols.
        """

        # Create symbol-ified telescope model
        tp = pipelineConfig.calc_tel_params(symbolify=symbolify)

        # Collect equations and free variables
        eqs = {}
        for product in tp.products:
            eqs[product] = tp.products[product].get(expression, 0)
        return eqs


    def eval_symbols(pipelineConfig, symbols,
                     recursive=False, symbolify='', optimize_expression=None):
        """Returns formulas for the given symbol names. This can be used to
        look up the definitions behind sympy Symbols returned by
        eval_products_symbolic or this function.

        The returned dictionary will contain an entry for all symbols
        that we could look up sucessfully - this excludes symbols that
        are not defined or have only a tautological definition ("sym =
        sym").

        :param pipelineConfig: Pipeline configuration to use.
        :param symbols: Symbols to query
        :param recursive: Look up free symbols in symbol definitions?
        :param symbolify: How aggressively sub-formulas should be replaced by symbols.
        """

        # Create possibly symbol-ified telescope model
        tp = pipelineConfig.calc_tel_params(symbolify=symbolify)

        # Optimise to settle Tsnap and Nfacet
        if not optimize_expression is None:
            assert(symbolify == '') # Will likely fail otherwise
            tp = pipelineConfig.calc_tel_params(optimize_expression=optimize_expression)

        # Create lookup map for symbols
        symMap = {}
        for name, v in tp.__dict__.items():
            symMap[tp.make_symbol_name(name)] = v

        # Start collecting equations
        eqs = {}
        while len(symbols) > 0:
            new_symbols = set()
            for sym in symbols:
                if sym in eqs: continue

                # Look up
                if not sym in symMap: continue
                v = symMap[str(sym)]

                # If the equation is "name = name", it is not defined at this level. Push back to next level
                if isinstance(v, sympy.Symbol) and str(v) == sym:
                    continue
                eqs[str(sym)] = v
                if isinstance(v, sympy.Expr) or isinstance(v, BLDep):
                    new_symbols = new_symbols.union(evaluate.collect_free_symbols([v]))
            symbols = new_symbols
        return eqs<|MERGE_RESOLUTION|>--- conflicted
+++ resolved
@@ -187,11 +187,7 @@
         elif hasattr(self, "yaml_name"):
             name = f"{self.pipeline} ({self.yaml_name})"
         else:
-<<<<<<< HEAD
-            name = self.pipeline + " (" + self.band + ")"
-=======
             name = self.pipeline + ' (' + self.telescope + ":" + self.band + ')'
->>>>>>> d428ee7a
 
         # Add modifiers
         for n, val in self.adjusts.items():
