"""
Enumerates and defines the parameters of the telescopes, bands,
pipelines, etc. Several methods are supplied by which values can be
found by lookup as well (e.g. finding the telescope that is associated
with a given mode)

Parameters defined here include telecope parameters as well as
physical constants. Generally, the output of the functions are
ParameterContainer objects (usually referred to by the variable o in
the methods below) that has parameters as fields.
"""

from __future__ import print_function

from sympy import symbols
import numpy as np

from .container import ParameterContainer

class Constants:
    """
    A new class that takes over the roles of sympy.physics.units and astropy.const, because it is simpler this way
    """
    kilo = 1000
    mega = 1000000
    giga = 1000000000
    tera = 1000000000000
    peta = 1000000000000000

    degree = np.pi / 180
    arcminute = np.pi / 180 / 60
    arcsecond = np.pi / 180 / 60 / 60


class Telescopes:
    """
    Enumerate the possible telescopes to choose from (used in
    :meth:`apply_telescope_parameters`)
    """
    # The originally planned (pre-rebaselining) SKA1 telescopes. TODO: remove?
    SKA1_Low_old = 'SKA1_Low_old'
    SKA1_Mid_old = 'SKA1_Mid_old'
    SKA1_Sur_old = 'SKA1_Survey_old'
    # The rebaselined SKA1 telescopes
    SKA1_Low = 'SKA1_Low'
    SKA1_Mid = 'SKA1_Mid'
    # Proposed SKA2 telescopes
    SKA2_Low = 'SKA2_Low'
    SKA2_Mid = 'SKA2_Mid'

    # Currently supported telescopes (will show up in notebooks)
    available_teles = (SKA1_Low, SKA1_Mid)

class Bands:
    """
    Enumerate all possible bands (used in :meth:`apply_band_parameters`)
    """
    # SKA1 Bands
    Low = 'Low'
    Mid1 = 'Mid1'
    Mid2 = 'Mid2'
    Mid3 = 'Mid3'
    Mid4 = 'Mid4'
    Mid5A = 'Mid5A'
    Mid5B = 'Mid5B'
    Mid5C = 'Mid5C'
    # SKA1 Survey bands - Now obsolete?
    Sur1 = 'Sur1'
    Sur2A = 'Sur2A'
    Sur2B = 'Sur2B'
    Sur3A = 'Sur3A'
    Sur3B = 'Sur3B'
    # SKA2 Bands
    SKA2Low = 'LOWSKA2'
    SKA2Mid = 'MIDSKA2'

    # group the bands defined above into logically coherent sets
    low_bands = {Low}
    mid_bands = {Mid1, Mid2, Mid3, Mid4, Mid5A, Mid5B, Mid5C}
    survey_bands = {Sur1, Sur2A, Sur2B, Sur3A, Sur3B}  # Now obsolete?
    low_bands_ska2 = {SKA2Low}
    mid_bands_ska2 = {SKA2Mid}

    available_bands = (Low,
                       Mid1, Mid2, Mid5A, Mid5B, Mid5C,
                       Sur1)

class Products:
    """
    Enumerate the SDP Products used in pipelines
    """
    Alert = 'Alert'
    Average = 'Average'
    Calibration_Source_Finding = 'Calibration Source Finding'
    Correct = 'Correct'
    Degrid = 'Degrid'
    DFT = 'DFT'
    Demix = 'Demix'
    FFT = 'FFT'
    Flag = 'Flag'
    Grid = 'Grid'
    Gridding_Kernel_Update = 'Gridding Kernel Update'
    Degridding_Kernel_Update = 'Degridding Kernel Update'
    Identify_Component = 'Identify Component'
    Extract_LSM = 'Extract_LSM'
    IFFT = 'IFFT'
    Image_Spectral_Averaging = 'Image Spectral Averaging'
    Image_Spectral_Fitting = 'Image Spectral Fitting'
    Notify_GSM = 'Update GSM'
    PhaseRotation = 'Phase Rotation'
    PhaseRotationPredict = 'Phase Rotation Predict'
    QA = 'QA'
    Receive = 'Receive'
    Reprojection = 'Reprojection'
    ReprojectionPredict = 'Reprojection Predict'
    Select = 'Select'
    Solve = 'Solve'
    Source_Find = 'Source Find'
    Subtract_Visibility = 'Subtract Visibility'
    Subtract_Image_Component = 'Subtract Image Component'
    Update_LSM = 'Update LSM'
    Visibility_Weighting = 'Visibility Weighting'

class Pipelines:
    """
    Enumerate the SDP pipelines. These must map onto the Products. The HPSOs invoke these.
    """
    Ingest = 'Ingest' # Ingest pipeline
    ICAL = 'ICAL'     # ICAL (the big one):produce calibration solutions
    RCAL = 'RCAL'     # Produce calibration solutions in real time
    DPrepA = 'DPrepA' # Produce continuum taylor term images in Stokes I
    DPrepA_Image = 'DPrepA_Image' # Produce continuum taylor term images in Stokes I as CASA does in images
    DPrepB = 'DPrepB' # Produce coarse continuum image cubes in I,Q,U,V (with Nf_out channels)
    DPrepC = 'DPrepC' # Produce fine spectral resolution image cubes un I,Q,U,V (with Nf_out channels)
    DPrepD = 'DPrepD' # Produce calibrated, averaged (In time and freq) visibility data
    Fast_Img = 'Fast_Img' # Produce continuum subtracted residual image every 1s or so

    input = [Ingest]
    realtime = [Ingest, RCAL, Fast_Img]
    imaging = [RCAL, ICAL, DPrepA, DPrepA_Image, DPrepB, DPrepC, Fast_Img]
    output = [DPrepA, DPrepA_Image, DPrepB, DPrepC, Fast_Img]
    all = [Ingest, ICAL, RCAL, DPrepA, DPrepA_Image, DPrepB, DPrepC, DPrepD, Fast_Img]
    pure_pipelines = [Ingest, ICAL, RCAL, DPrepA, DPrepA_Image, DPrepB, DPrepC, DPrepD, Fast_Img]

    # Pipelines that are currently supported (will show up in notebooks)
    available_pipelines = all

class HPSOs:
    """
    Enumerate the pipelines of each High Priority Science Objectives (used in :meth:`apply_hpso_parameters`)
    """
    # Not quite HPSOs (I think), but can be seen as maximal usecases and are treated like HPSOs #TODO check
    hpso_max_Low_c = 'max_LOW_continuum'
    hpso_max_Low_s = 'max_LOW_spectral'
    hpso_max_Low_v = 'max_LOW_visibility'
    hpso_max_Mid_c = 'max_MID_continuum'
    hpso_max_Mid_s = 'max_MID_spectral'
    hpso_max_Mid_v = 'max_MID_visibility'
    hpso_max_band5_Mid_c = 'max_Band5_MID_continuum'
    hpso_max_band5_Mid_s = 'max_Band5_MID_spectral'
<<<<<<< HEAD

    # The HPSOs
    hpso01  = 'hpso01'
    hpso02a = 'hpso02a'
    hpso02b = 'hpso02b'
    hpso04c = 'hpso04c'  # TODO - define this HPSO properly
    hpso13  = 'hpso13'
    hpso14  = 'hpso14'
    hpso15  = 'hpso15'
    hpso22  = 'hpso22'
    hpso27  = 'hpso27'
    hpso32  = 'hpso32'
    hpso37a = 'hpso37a'
    hpso37b = 'hpso37b'
    hpso37c = 'hpso37c'
    hpso38a = 'hpso38a'
    hpso38b = 'hpso38b'

    hpso_telescopes = {hpso01  : Telescopes.SKA1_Low,
                       hpso02a : Telescopes.SKA1_Low,
                       hpso02b : Telescopes.SKA1_Low,
                       hpso04c : Telescopes.SKA1_Low,
                       hpso13  : Telescopes.SKA1_Mid,   # originally Survey
                       hpso14  : Telescopes.SKA1_Mid,
                       hpso15  : Telescopes.SKA1_Mid,   # originally Survey, 'HI, limited spatial resolution'
                       hpso22  : Telescopes.SKA1_Mid,   # Cradle of Life
                       hpso27  : Telescopes.SKA1_Mid,
                       hpso32  : Telescopes.SKA1_Mid,
                       hpso37a : Telescopes.SKA1_Mid,
                       hpso37b : Telescopes.SKA1_Mid,
                       hpso37c : Telescopes.SKA1_Mid,
                       hpso38a : Telescopes.SKA1_Mid,
                       hpso38b : Telescopes.SKA1_Mid,
                       hpso_max_Low_c : Telescopes.SKA1_Low,
                       hpso_max_Low_s : Telescopes.SKA1_Low,
                       hpso_max_Mid_c : Telescopes.SKA1_Mid,
                       hpso_max_Mid_s : Telescopes.SKA1_Mid,
                       hpso_max_band5_Mid_c : Telescopes.SKA1_Mid,
                       hpso_max_band5_Mid_s : Telescopes.SKA1_Mid
                       }

    # Define all HPSO tasks
    hpsoMaxLowC_DprepA = 'hpso_maxLow_c_DprepA'
    hpso_maxLowS_DprepC = 'hpso_maxLow_s_DprepC'

    hpsoMaxMidC_DprepA = 'hpso_maxMid_c_DprepA'
    hpso_maxMidS_DprepC = 'hpso_maxMid_s_DprepC'

    hpsoMaxBand5C_DprepA = 'hpso_maxBand5_DprepA'
    hpso_maxBand5S_DprepC = 'hpso_maxBand5_DprepC'

    hpso01Ingest  = 'hpso01Ingest'
    hpso01RCAL    = 'hpso01RCAL'
    hpso01ICAL    = 'hpso01ICAL'
    hpso01DPrepA  = 'hpso01DPrepA'
    hpso01DPrepB  = 'hpso01DPrepB'
    hpso01DPrepC  = 'hpso01DPrepC'

    hpso02aIngest = 'hpso02aIngest'
    hpso02aRCAL   = 'hpso02aRCAL'
    hpso02aICAL   = 'hpso02aICAL'
    hpso02aDPrepA = 'hpso02aDPrepA'
    hpso02aDPrepB = 'hpso02aDPrepB'
    hpso02aDPrepC = 'hpso02aDPrepC'
    hpso02aDPrepD = 'hpso02aDPrepD'

    hpso02bIngest = 'hpso02bIngest'
    hpso02bRCAL   = 'hpso02bRCAL'
    hpso02bICAL   = 'hpso02bICAL'
    hpso02bDPrepA = 'hpso02bDPrepA'
    hpso02bDPrepB = 'hpso02bDPrepB'
    hpso02bDPrepC = 'hpso02bDPrepC'
    hpso02bDPrepD = 'hpso02bDPrepD'
    
    hpso04cIngest = 'hpso04cIngest'
    hpso04cRCAL   = 'hpso04cRCAL'

    hpso13Ingest  = 'hpso13Ingest'
    hpso13RCAL    = 'hpso13RCAL'
    hpso13ICAL    = 'hpso13ICAL'
    hpso13DPrepA  = 'hpso13DPrepA'
    hpso13DPrepB  = 'hpso13DPrepB'
    hpso13DPrepC  = 'hpso13DPrepC'

    hpso14Ingest  = 'hpso14Ingest'
    hpso14RCAL    = 'hpso14RCAL'
    hpso14ICAL    = 'hpso14ICAL'
    hpso14DPrepA  = 'hpso14DPrepA'
    hpso14DPrepB  = 'hpso14DPrepB'
    hpso14DPrepC  = 'hpso14DPrepC'

    hpso15Ingest  = 'hpso15Ingest'
    hpso15RCAL    = 'hpso15RCAL'
    hpso15ICAL    = 'hpso15ICAL'
    hpso15DPrepA  = 'hpso15DPrepA'
    hpso15DPrepB  = 'hpso15DPrepB'
    hpso15DPrepC  = 'hpso15DPrepC'

    hpso22Ingest  = 'hpso22Ingest'
    hpso22RCAL    = 'hpso22RCAL'
    hpso22ICAL    = 'hpso22ICAL'
    hpso22DPrepA  = 'hpso22DPrepA'
    hpso22DPrepB  = 'hpso22DPrepB'

    hpso27Ingest  = 'hpso27Ingest'
    hpso27RCAL    = 'hpso27RCAL'
    hpso27ICAL    = 'hpso27ICAL'
    hpso27DPrepA  = 'hpso27DPrepA'
    hpso27DPrepB  = 'hpso27DPrepB'

    hpso32Ingest  = 'hpso32Ingest'
    hpso32RCAL    = 'hpso32RCAL'
    hpso32ICAL    = 'hpso32ICAL'
    hpso32DPrepB  = 'hpso32DPrepB'

    hpso37aIngest = 'hpso37aIngest'
    hpso37aRCAL   = 'hpso37aRCAL'
    hpso37aICAL   = 'hpso37aICAL'
    hpso37aDPrepA = 'hpso37aDPrepA'
    hpso37aDPrepB = 'hpso37aDPrepB'

    hpso37bIngest = 'hpso37bIngest'
    hpso37bRCAL   = 'hpso37bRCAL'
    hpso37bICAL   = 'hpso37bICAL'
    hpso37bDPrepA = 'hpso37bDPrepA'
    hpso37bDPrepB = 'hpso37bDPrepB'

    hpso37cIngest = 'hpso37cIngest'
    hpso37cRCAL   = 'hpso37cRCAL'
    hpso37cICAL   = 'hpso37cICAL'
    hpso37cDPrepA = 'hpso37cDPrepA'
    hpso37cDPrepB = 'hpso37cDPrepB'

    hpso38aIngest = 'hpso38aIngest'
    hpso38aRCAL   = 'hpso38aRCAL'
    hpso38aICAL   = 'hpso38aICAL'
    hpso38aDPrepA = 'hpso38aDPrepA'
    hpso38aDPrepB = 'hpso38aDPrepB'

    hpso38bIngest = 'hpso38bIngest'
    hpso38bRCAL   = 'hpso38bRCAL'
    hpso38bICAL   = 'hpso38bICAL'
    hpso38bDPrepA = 'hpso38bDPrepA'
    hpso38bDPrepB = 'hpso38bDPrepB'

    # Map each HPSO to its constituent tasks
    hpso_tasks = {
        hpso_max_Low_c : (hpsoMaxLowC_DprepA,),
        hpso_max_Low_s : (hpso_maxLowS_DprepC,),
        hpso_max_Mid_c : (hpsoMaxMidC_DprepA,),
        hpso_max_Mid_s : (hpso_maxMidS_DprepC,),
        hpso_max_band5_Mid_c : (hpsoMaxBand5C_DprepA,),
        hpso_max_band5_Mid_s : (hpso_maxBand5S_DprepC,),
        hpso01  : (hpso01Ingest,  hpso01RCAL,  hpso01ICAL,  hpso01DPrepA,  hpso01DPrepB,  hpso01DPrepC, hpso01DPrepD),
        hpso02a : (hpso02aIngest, hpso02aRCAL, hpso02aICAL, hpso02aDPrepA, hpso02aDPrepB, hpso02aDPrepC, hpso02aDPrepD),
        hpso02b : (hpso02bIngest, hpso02bRCAL, hpso02bICAL, hpso02bDPrepA, hpso02bDPrepB, hpso02bDPrepC, hpso02bDPrepD),
        hpso04c : (hpso04cIngest, hpso04cRCAL),
        hpso13  : (hpso13Ingest,  hpso13RCAL,  hpso13ICAL,  hpso13DPrepA,  hpso13DPrepB,  hpso13DPrepC),
        hpso14  : (hpso14Ingest,  hpso14RCAL,  hpso14ICAL,  hpso14DPrepA,  hpso14DPrepB,  hpso14DPrepC),
        hpso15  : (hpso15Ingest,  hpso15RCAL,  hpso15ICAL,  hpso15DPrepA,  hpso15DPrepB,  hpso15DPrepC),
        hpso22  : (hpso22Ingest,  hpso22RCAL,  hpso22ICAL,  hpso22DPrepA,  hpso22DPrepB),
        hpso27  : (hpso27Ingest,  hpso27RCAL,  hpso27ICAL,  hpso27DPrepA,  hpso27DPrepB),
        hpso32  : (hpso32Ingest,  hpso32RCAL,  hpso32ICAL,  hpso32DPrepB),
        hpso37a : (hpso37aIngest, hpso37aRCAL, hpso37aICAL, hpso37aDPrepA, hpso37aDPrepB),
        hpso37b : (hpso37bIngest, hpso37bRCAL, hpso37bICAL, hpso37bDPrepA, hpso37bDPrepB),
        hpso37c : (hpso37cIngest, hpso37cRCAL, hpso37cICAL, hpso37cDPrepA, hpso37cDPrepB),
        hpso38a : (hpso38aIngest, hpso38aRCAL, hpso38aICAL, hpso38aDPrepA, hpso38aDPrepB),
        hpso38b : (hpso38bIngest, hpso38bRCAL, hpso38bICAL, hpso38bDPrepA, hpso38bDPrepB) }

    # Associate tasks with their relevant pipeline types
    ingest_tasks = {hpso01Ingest, hpso02aIngest, hpso02bIngest, hpso04cIngest, hpso13Ingest, hpso13Ingest,
                    hpso14Ingest, hpso15Ingest, hpso22Ingest, hpso27Ingest, hpso32Ingest, hpso37aIngest,
                    hpso37bIngest, hpso37cIngest, hpso38aIngest, hpso38bIngest}

    rcal_tasks =  {hpso01RCAL, hpso02aRCAL, hpso02bRCAL, hpso04cRCAL, hpso13RCAL, hpso13RCAL,
                   hpso14RCAL, hpso15RCAL, hpso22RCAL, hpso27RCAL, hpso32RCAL, hpso37aRCAL,
                   hpso37bRCAL, hpso37cRCAL, hpso38aRCAL, hpso38bRCAL}

    ical_tasks =  {hpso01ICAL, hpso02aICAL, hpso02bICAL, hpso13ICAL, hpso13ICAL,
                   hpso14ICAL, hpso15ICAL, hpso22ICAL, hpso27ICAL, hpso32ICAL, hpso37aICAL,
                   hpso37bICAL, hpso37cICAL, hpso38aICAL, hpso38bICAL}

    dprepA_tasks =  {hpso22DPrepA, hpsoMaxLowC_DprepA, hpsoMaxMidC_DprepA, hpsoMaxBand5C_DprepA}  # HPSO22 is Non-imaging?

    dprepA_Image_tasks =  {hpso01DPrepA, hpso02aDPrepA, hpso02bDPrepA, hpso13DPrepA, hpso13DPrepA,
                           hpso14DPrepA, hpso15DPrepA, hpso27DPrepA, hpso37aDPrepA,
                           hpso37bDPrepA, hpso37cDPrepA, hpso38aDPrepA, hpso38bDPrepA}

    dprepB_tasks =  {hpso01DPrepB, hpso02aDPrepB, hpso02bDPrepB, hpso13DPrepB, hpso13DPrepB,
                     hpso14DPrepB, hpso15DPrepB, hpso22DPrepB, hpso27DPrepB, hpso32DPrepB, hpso37aDPrepB,
                     hpso37bDPrepB, hpso37cDPrepB, hpso38aDPrepB, hpso38bDPrepB}

    dprepC_tasks =  {hpso01DPrepC, hpso02aDPrepC, hpso02bDPrepC, hpso13DPrepC, hpso13DPrepC,
                     hpso14DPrepC, hpso15DPrepC, hpso_maxLowS_DprepC, hpso_maxMidS_DprepC, hpso_maxBand5S_DprepC}

    dprepD_tasks =  {hpso01DPrepD, hpso02aDPrepD, hpso02bDPrepD}
                     
    dprep_tasks = set.union(dprepA_tasks, dprepA_Image_tasks, dprepB_tasks, dprepC_tasks, dprepD_tasks)

    all_tasks = set.union(ingest_tasks, rcal_tasks, ical_tasks, dprep_tasks)  #TODO: add fast_img

    # Assert that we didn't forget to include any task in the "all_tasks" set
    for hpso in hpso_tasks.keys():
        for task in hpso_tasks[hpso]:
            assert task in all_tasks
=======
    hpso01ICAL = '01ICAL'
    hpso01DPrepA = '01DPrepA'
    hpso01DPrepB = '01DPrepB'
    hpso01DPrepC = '01DPrepC'
    hpso01DPrepD = '01DPrepD'
    hpso02aICAL = '02aICAL'
    hpso02aDPrepA = '02aDPrepA'
    hpso02aDPrepB = '02aDPrepB'
    hpso02aDPrepC = '02aDPrepC'
    hpso02aDPrepD = '02aDPrepD'
    hpso02bICAL = '02bICAL'
    hpso02bDPrepA = '02bDPrepA'
    hpso02bDPrepB = '02bDPrepB'
    hpso02bDPrepC = '02bDPrepC'
    hpso02bDPrepD = '02bDPrepD'
    hpso13ICAL = '13ICAL'
    hpso13DPrepA = '13DPrepA'
    hpso13DPrepB = '13DPrepB'
    hpso13DPrepC = '13DPrepC'
    hpso14ICAL = '14ICAL'
    hpso14DPrepA = '14DPrepA'
    hpso14DPrepB = '14DPrepB'
    hpso14DPrepC = '14DPrepC'
    hpso15ICAL = '15ICAL'
    hpso15DPrepA = '15DPrepA'
    hpso15DPrepB = '15DPrepB'
    hpso15DPrepC = '15DPrepC'
    hpso22ICAL = '22ICAL'
    hpso22DPrepA = '22DPrepA'
    hpso22DPrepB = '22DPrepB'
    hpso27ICAL = '27ICAL'
    hpso27DPrepA = '27DPrepA'
    hpso27DPrepB = '27DPrepB'
    hpso32ICAL = '32ICAL'
    hpso32DPrepB = '32DPrepB'
    hpso37aICAL = '37aICAL'
    hpso37aDPrepA = '37aDPrepA'
    hpso37aDPrepB = '37aDPrepB'
    hpso37bICAL = '37bICAL'
    hpso37bDPrepA = '37bDPrepA'
    hpso37bDPrepB = '37bDPrepB'
    hpso37cICAL = '37cICAL'
    hpso37cDPrepA = '37cDPrepA'
    hpso37cDPrepB = '37cDPrepB'
    hpso38aICAL = '38aICAL'
    hpso38aDPrepA = '38aDPrepA'
    hpso38aDPrepB = '38aDPrepB'
    hpso38bICAL = '38bICAL'
    hpso38bDPrepA = '38bDPrepA'
    hpso38bDPrepB = '38bDPrepB'

    # group the HPSOs according to which telescope they refer to
    #    hpsos_using_SKA1Low = {hpso01, hpso02a, hpso02b}
    #hpsos_using_SKA1Mid = {hpso19, hpso22, hpso37a, hpso37b, hpso38a,
#hpso38b, hpso14c, hpso14s, hpso14sfull}
    #hpsos_originally_for_SKA1Sur = {hpso13, hpso15, hpso27c, hpso27s, hpso33, hpso35, hpso37c, hpso13c, hpso13s, hpso15c, hpso15s}
    # Because we are no longer building Survey, assume that the HPSOs intended for Survey will run on Mid?
#hpsos_using_SKA1Mid = hpsos_using_SKA1Mid | hpsos_originally_for_SKA1Sur
>>>>>>> eacb9c25

    # HPSOs that are currently supported (will show up in notebooks).
    # The High Priority Science Objective list below includes the
    # HPSOs that were originally intended for The Survey
    # telescope. These have since been reassigned to Mid.
<<<<<<< HEAD
    hpsos = {hpso01, hpso02a, hpso02b, hpso04c, hpso13, hpso14, hpso15, hpso22, hpso27, hpso32, hpso37a, hpso37b,
             hpso37c, hpso38a, hpso38b}
    available_hpsos = hpsos.union(
        {hpso_max_Low_c, hpso_max_Low_s, hpso_max_Low_v, hpso_max_Mid_c, hpso_max_Mid_s, hpso_max_band5_Mid_c, hpso_max_band5_Mid_s, hpso_max_Mid_v})
=======
    hpsos = [          hpso01ICAL, hpso01DPrepA, hpso01DPrepB, hpso01DPrepC, hpso01DPrepD,
                       hpso02aICAL, hpso02aDPrepA, hpso02aDPrepB, hpso02aDPrepC, hpso02aDPrepD,
                       hpso02bICAL, hpso02bDPrepA, hpso02bDPrepB, hpso02bDPrepC, hpso02bDPrepD,
                       hpso13ICAL, hpso13DPrepA, hpso13DPrepB, hpso13DPrepC,
                       hpso14ICAL, hpso14DPrepA, hpso14DPrepB, hpso14DPrepC,
                       hpso15ICAL, hpso15DPrepA, hpso15DPrepB, hpso15DPrepC,
                       hpso22ICAL, hpso22DPrepA, hpso22DPrepB,
                       hpso27ICAL, hpso27DPrepA, hpso27DPrepB,
                       hpso32ICAL, hpso32DPrepB,
                       hpso37aICAL,hpso37aDPrepA,hpso37aDPrepB,
                       hpso37bICAL, hpso37bDPrepA, hpso37bDPrepB,
                       hpso37cICAL, hpso37cDPrepA, hpso37cDPrepB,
                       hpso38aICAL, hpso38aDPrepA, hpso38aDPrepB,
                       hpso38bICAL, hpso38bDPrepA, hpso38bDPrepB]
    available_hpsos = [hpso_max_Low_c, hpso_max_Low_s, hpso_max_Low_v,
                       hpso_max_Mid_c, hpso_max_Mid_s, hpso_max_Mid_v,
                       hpso_max_band5_Mid_c, hpso_max_band5_Mid_s] + hpsos

>>>>>>> eacb9c25

def define_symbolic_variables(o):
    """
    This method defines the *symbolic* variables that we will use during computations
    and that need to be kept symbolic during evaluation of formulae. One reason to do this would be to allow
    the output formula to be optimized by varying this variable (such as with Tsnap and Nfacet)

    :param o: The supplied ParameterContainer object, to which the symbolic variables are appended (in-place)
    :returns: ParameterContainer
    """
    assert isinstance(o, ParameterContainer)
    o.Nfacet = symbols("Nfacet", integer=True, positive=True)  # Number of facets
    o.DeltaW_stack = symbols("DeltaW_stack", positive=True)

    return o


def define_design_equations_variables(o):
    """
    This method defines the *symbolic* variables that we will use during computations
    and that may need to be kept symbolic during evaluation. One reason to do this would be to allow
    the output formula to be optimized by varying these variables

    :param o: A supplied ParameterContainer object, to which the symbolic variables are appended (in-place)
    :returns: ParameterContainer
    """
    assert isinstance(o, ParameterContainer)

    o.NfOut = symbols("N_f\,out", integer=True, positive=True)
    o.Nmajor = symbols("N_major", integer=True, positive=True)
    o.Nfacet = symbols("N_facet", integer=True, positive=True)
    o.Ncu = symbols("N_cu", integer=True, positive=True)  # number of compute units.
    o.RcuFLOP = symbols("R_cu\,FLOP", positive=True)  # peak FLOP capability of the compute unit
    o.RcuInter = symbols("R_cu\,inter", positive=True)  # maximum bandwidth of interconnect per Compute Unit
    o.RcuIo = symbols("R_cu\,io", positive=True)  # maximum I/O bandwidth of each compute unit to buffer
    o.Rfft = symbols("R_FFT", positive=True)
    o.Rinterfacet = symbols("R_interfacet", positive=True)
    o.Rrp = symbols("R_RP", positive=True)
    o.MuvGrid = symbols("M_uv\,grid", positive=True)
    o.McuWork = symbols("M_cu\,work", positive=True)  # Size of main working memory of the compute unit
    o.McuPool = symbols("M_cu\,pool", positive=True)  # Size of slower (swap) working memory of the compute unit
    o.McuBuf = symbols("M_cu\,buf", positive=True)  # Size of buffer (or share of data-island local buffer)

    o.RspecFLOP = symbols("R^spec_FLOP", positive=True)
    o.RcontFLOP = symbols("R^cont_FLOP", positive=True)
    o.RfastFLOP = symbols("R^fast_FLOP", positive=True)

    o.RspecIo = symbols("R^spec_io", positive=True)
    o.RcontIo = symbols("R^cont_io", positive=True)

    o.Fci = symbols("F_ci", positive=True)
    o.MspecBufVis = symbols("M^spec_buf\,vis", positive=True)
    o.McontBufVis = symbols("M^cont_buf\,vis", positive=True)
    return o


def apply_global_parameters(o):
    """
    Applies the global parameters to the parameter container object o.

    :param o: The supplied ParameterContainer object, to which the symbolic variables are appended (in-place)
    :returns: ParameterContainer
    """
    assert isinstance(o, ParameterContainer)
    o.c = 299792458  # The speed of light, in m/s (from sympy.physics.units.c)
    o.Omega_E = 7.292115e-5  # Rotation relative to the fixed stars in radians/second
    o.R_Earth = 6378136  # Radius if the Earth in meters (equal to astropy.const.R_earth.value)
    o.epsilon_w = 0.01  # Amplitude level of w-kernels to include
    #o.Mvis = 10.0  # Memory size of a single visibility datum in bytes. Set at 10 on 26 Jan 2016 (Ferdl Graser, CSP ICD)
    o.Mvis = 12  # Memory size of a single visibility datum in bytes. See below. Estimated value may change (again).
    o.Mjones = 64.0  # Memory size of a Jones matrix (taken from Ronald's calibration calculations)
    o.Naa = 9  # Support Size of the A Kernel, in (linear) Pixels.
    o.Nmm = 4  # Mueller matrix Factor: 1 is for diagonal terms only, 4 includes off-diagonal terms too.
    o.Npp = 4  # Number of polarization products
    o.Nw = 2  # Bytes per value
    o.Mpx = 8.0  # Memory size of an image pixel in bytes
    o.Mcpx = 16.0  # Memory size of a complex grid pixel in bytes
    o.NAteam = 10 # Number of A-team sources used in demixing
    # o.Qbw = 4.3 #changed from 1 to give 0.34 uv cells as the bw smearing limit. Should be investigated and linked to depend on amp_f_max, or grid_cell_error
    o.Qfcv = 1.0  #changed to 1 to disable but retain ability to see affect in parameter sweep.
    o.Qgcf = 8.0
    o.Qkernel = 10.0  #  epsilon_f/ o.Qkernel is the fraction of a uv cell we allow frequence smearing at edge of convoluion kernel to - i.e error on u,v, position one kernel-radius from gridding point.
    # o.grid_cell_error = 0.34 #found from tump time as given by SKAO at largest FoV (continuum).
    o.Qw = 1.0
    o.Qpix = 2.5  # Quality factor of synthesised beam oversampling
    o.Qfov = 1.0 # Define this in case not defined below
    o.amp_f_max = 1.02  # Added by Rosie Bolton, 1.02 is consistent with the dump time of 0.08s at 200km BL.
    o.Tion = 10.0  #This was previously set to 60s (for PDR) May wish to use much smaller value.
    o.Nf_min = 40  #minimum number of channels to still enable distributed computing, and to reconstruct 5 Taylor terms
    o.Fast_Img_channels = 40  #minimum number of channels to still enable distributed computing, and to calculate spectral images
    o.Nf_min_gran = 800 # minimum number of channels in predict output to prevent overly large output sizes
    o.Ntt = 5 # Number of Taylor terms to compute
    o.NB_parameters = 500 # Number of terms in B parametrization
    o.r_facet_base = 0.2 #fraction of overlap (linear) in adjacent facets.
    o.max_subband_freq_ratio = 1.35 #maximum frequency ratio supported within each subband. 1.35 comes from Jeff Wagg SKAO ("30% fractional bandwidth in subbands").
    o.buffer_factor = 1  # The factor by which the buffer will be oversized. Factor 2 = "double buffering".
    o.Qfov_ICAL = 2.7 #Put the Qfov factor for the ICAL pipeline in here. It is used to calculate the correlator dump rate for instances where the maximum baseline used for an experiment is smaller than the maximum possible for the array. In that case, we might be able to request a longer correlator integration time in the correlator.
    o.Qmax_wproject = 1 # Maximum w-distance to use w-projection on (use w-stacking otherwise)

    # From CSP we are ingesting 10 bytes per visibility (single
    # polarization) built up as follows:
    #
    #   1 byte for time centroid
    # + 8 bytes for complex visibility
    # + 1 byte for flagging fraction, as per CSP ICD v.1.0.
    #     (i.e. 8 bytes for a complex value)
    # + 2 extra bytes for us to reconstruct timestamps etc.
    # + 2 bytes added by "ingest"
    # -----
    #  12 bytes per datum.
    #
    # Somewhere in the "Receive Visibilities" Function of the
    # Ingest Pipeline the 2 bytes additional information are
    # dropped (or used).  However, now we add:
    #
    # +4 byte for Weights (1 float)
    # +1 byte for Flags (1 bit per sample minimum).
    #
    # So the 12 bytes is the 8 for the complex value + 4 for the
    # Weight, which makes 12.  We should also add at least 1 bit
    # for Flags + some small amount of overhead for other meta
    # data.

    o.Nsource_find_iterations = 10 # Number of iterations in source finding
    o.Nsource = 1000 # Number of point sources modelled TODO: Should be set per HPSO
    o.Nminor = 1000 # Average number of minor cycles per major cycle
    o.Nsolve = 10 # Number of Stefcal iterations
    o.Nscales = 10 # Number of scales in MS-MFS - updated to match requirement: SDP_REQ-676 (L2)
    o.Npatch = 4097 # Number of pixels in clean patch

    # To be overridden by the pipelines
    o.Nmajor = 2
    o.Nselfcal = 3
    o.Nmajortotal = o.Nmajor * (o.Nselfcal + 1)
    o.NAProducts = 'all'  # Number of A^A terms to be modelled
    o.tRCAL_G = 10.0 # Real time solution interval for Antenna gains
    o.tICAL_G = 1.0 # Solution interval for Antenna gains
    o.tICAL_B = 3600.0  # Solution interval for Bandpass
    o.tICAL_I = 10.0 # Solution interval for Ionosphere
    o.NIpatches = 1 # Number of ionospheric patches to solve
    o.Tsolve = 10 * 60 # Calibration solution process frequency (task granularity)
    o.Tsnap_min = 0.1
    o.Tsnap = 10 * 60

    # Pipeline variants
    o.on_the_fly = False
    o.blcoal = True
    o.global_blcoal = False
    o.scale_predict_by_facet = True
    o.image_gridding = 0  # Pixels to pad to allow image-plane gridding

    return o


def apply_telescope_parameters(o, telescope):
    """
    Applies the parameters that apply to the supplied telescope to the parameter container object o

    :param o: The supplied ParameterContainer object, to which the symbolic variables are appended (in-place)
    :param telescope:
    :returns: ParameterContainer
    """
    assert isinstance(o, ParameterContainer)
    o.set_param('telescope', telescope)

    if telescope == Telescopes.SKA1_Low:
        o.Bmax = 65000  # Actually constructed max baseline in *m*
        o.Ds = 35  # station "diameter" in metres
        o.Na = 512  # number of antennas
        o.Nbeam = 1  # number of beams
        o.Nf_max = 65536  # maximum number of channels
        o.B_dump_ref = 65000  # m
        o.Tint_min = 0.9  # Minimum correlator integration time (dump time) in *sec* - in reference design
        #o.baseline_bins = np.array((4900, 7100, 10400, 15100, 22100, 32200, 47000, 65000))  # m
        #o.baseline_bin_distribution = np.array(
            #(52.42399198, 7.91161595, 5.91534571, 9.15027832, 7.39594812, 10.56871804, 6.09159108, 0.54251081))#OLD 753 ECP Abs length only
            #(49.79516935, 7.2018153,  6.30406311, 9.87679703, 7.89016813, 11.59539474, 6.67869761, 0.65789474))#LOW ECP 160015 Abs length only
            #These layouts have been foreshortened with elevations of 50,60,70 degrees, and a range of azimuthal angles.
            #(56.96094258,   8.22266894,   7.55474842,  11.56658646,   8.05191328, 5.67275575,   1.85699165,   0.11339293)) #LOW ECP 160015
            #(60.31972106,   7.7165451,    6.92064107,  10.73309147,   7.3828517, 5.17047626,   1.6627458,    0.09392754)) #4a array
            #(60.22065697,   7.72434788,   7.05826222,  10.72169655,   7.36441056, 5.15572168   1.66138048   0.09352366)) #OLD 753 ECP
            
        
        o.baseline_bins = np.array((o.Bmax/16., o.Bmax/8., o.Bmax/4., o.Bmax/2., o.Bmax)) #neater baseline binning!
        o.baseline_bin_distribution = np.array((49.3626883, 13.32914111, 13.65062318, 17.10107961, 6.5564678))#LOW ECP 160015 Abs length only
            
            
        #o.amp_f_max = 1.08  # Added by Rosie Bolton, 1.02 is consistent with the dump time of 0.08s at 200km BL.
        # o.NAProducts = o.nr_baselines # We must model the ionosphere for each station
        o.NAProducts = 'all' # We must model the ionosphere for each station
        o.tRCAL_G = 10.0
        o.tICAL_G = 1.0 # Solution interval for Antenna gains
        o.tICAL_B = 3600.0  # Solution interval for Bandpass
        o.tICAL_I = 10.0 # Solution interval for Ionosphere
        o.NIpatches = 30 # Number of ionospheric patches to solve

    elif telescope == Telescopes.SKA1_Low_old:
        o.Bmax = 100000  # Actually constructed max baseline in *m*
        o.Ds = 35  # station "diameter" in metres
        o.Na = 1024  # number of antennas
        o.Nbeam = 1  # number of beams
        o.Nf_max = 256000  # maximum number of channels
        o.Tint_min = 0.6  # Minimum correlator integration time (dump time) in *sec* - in reference design
        o.B_dump_ref = 100000  # m
        o.baseline_bins = np.array((4900, 7100, 10400, 15100, 22100, 32200, 47000, 68500, 100000))  # m
        o.baseline_bin_distribution = np.array((49.361, 7.187, 7.819, 5.758, 10.503, 9.213, 8.053, 1.985, 0.121))
        o.amp_f_max = 1.02  # Added by Rosie Bolton, 1.02 is consistent with the dump time of 0.08s at 200km BL.
        o.NAProducts = 'all' # We must model the ionosphere for each station
        o.tRCAL_G = 10.0
        o.tICAL_G = 1.0 # Solution interval for Antenna gains
        o.tICAL_B = 3600.0  # Solution interval for Bandpass
        o.tICAL_I = 10.0 # Solution interval for Ionosphere
        o.NIpatches = 30 # Number of ionospheric patches to solve

    elif telescope == Telescopes.SKA1_Mid:
        o.Bmax = 150000  # Actually constructed max baseline in *m*
        o.Ds = 13.5  # station "diameter" in metres, assume 13.5 as this matches the MeerKat antennas
        o.Na = 133 + 64  # number of antennas (expressed as the sum between new and Meerkat antennas)
        o.Nbeam = 1  # number of beams
        o.Nf_max = 65536  # maximum number of channels
        o.Tint_min = 0.14  # Minimum correlator integration time (dump time) in *sec* - in reference design
        o.B_dump_ref = 150000  # m
        # Rosie's conservative, ultra simple numbers (see Absolute_Baseline_length_distribution.ipynb)
        o.baseline_bins = np.array((5000.,7500.,10000.,15000.,25000.,35000.,55000.,75000.,90000.,110000.,130000.,150000)) #"sensible" baseline bins
        o.baseline_bin_distribution = np.array(( 6.14890420e+01,   5.06191389e+00 ,  2.83923113e+00 ,  5.08781928e+00, 7.13952645e+00,   3.75628206e+00,   5.73545412e+00,   5.48158127e+00, 1.73566136e+00,   1.51805606e+00,   1.08802653e-01 ,  4.66297083e-02))#July2-15 post-rebaselining, from Rebaselined_15July2015_SKA-SA.wgs84.197x4.txt % of baselines within each baseline bin
        #o.baseline_bins = np.array((150000,)) #single bin
        #o.baseline_bin_distribution = np.array((100,))#single bin, handy for debugging tests
        #o.NAProducts = 3 # Most antennas can be modelled as the same. [deactivated for now]
        o.tRCAL_G = 10.0
        o.tICAL_G = 1.0 # Solution interval for Antenna gains
        o.tICAL_B = 3600.0  # Solution interval for Bandpass
        o.tICAL_I = 10.0 # Solution interval for Ionosphere
        o.NIpatches = 1 # Number of ionospheric patches to solve
        #o.Tion = 3600

    elif telescope == Telescopes.SKA1_Mid_old:
        o.Bmax = 200000  # Actually constructed max baseline, in *m*
        o.Ds = 13.5  # station "diameter" in meters, 13.5 for Meerkat antennas
        o.Na = 190 + 64  # number of antennas
        o.Nbeam = 1  # number of beams
        o.Nf_max = 256000  # maximum number of channels
        o.B_dump_ref = 200000  # m
        o.Tint_min = 0.08  # Minimum correlator integration time (dump time) in *sec* - in reference design
        o.baseline_bins = np.array((4400, 6700, 10300, 15700, 24000, 36700, 56000, 85600, 130800, 200000))  # m
        o.baseline_bin_distribution = np.array(
            (57.453, 5.235, 5.562, 5.68, 6.076, 5.835, 6.353, 5.896, 1.846, 0.064))
        o.amp_f_max = 1.02  # Added by Rosie Bolton, 1.02 is consistent with the dump time of 0.08s at 200km BL.
        #o.NAProducts = 3 # Most antennas can be modelled as the same. [deactivated for now]
        o.tRCAL_G = 10.0
        o.tICAL_G = 1.0 # Solution interval for Antenna gains
        o.tICAL_B = 3600.0  # Solution interval for Bandpass
        o.tICAL_I = 10.0 # Solution interval for Ionosphere
        o.NIpatches = 1 # Number of ionospheric patches to solve

    elif telescope == Telescopes.SKA1_Sur_old:
        o.Bmax = 50000  # Actually constructed max baseline, in *m*
        o.Ds = 15  # station "diameter" in meters
        o.Na = 96  # number of antennas
        o.Nbeam = 36  # number of beams
        o.Nf_max = 256000  # maximum number of channels
        o.B_dump_ref = 50000  # m
        o.Tint_min = 0.3  # Minimum correlator integration time (dump time) in *sec* - in reference design
        o.baseline_bins = np.array((3800, 5500, 8000, 11500, 16600, 24000, 34600, 50000))  # m
        o.baseline_bin_distribution = np.array((48.39, 9.31, 9.413, 9.946, 10.052, 10.738, 1.958, 0.193))
        o.amp_f_max = 1.02  # Added by Rosie Bolton, 1.02 is consistent with the dump time of 0.08s at 200km BL.
        #o.NAProducts = 1 # Each antenna can be modelled as the same. [deactivated for now]
        o.tRCAL_G = 10.0
        o.tICAL_G = 1.0 # Solution interval for Antenna gains
        o.tICAL_B = 3600.0  # Solution interval for Bandpass
        o.tICAL_I = 10.0 # Solution interval for Ionosphere
        o.NIpatches = 1 # Number of ionospheric patches to solve

    elif telescope == Telescopes.SKA2_Low:
        o.Bmax = 180000  # Actually constructed max baseline, in *m*
        o.Ds = 180  # station "diameter" in meters
        o.Na = 155  # number of antennas
        o.Nbeam = 200  # number of beams
        o.B_dump_ref = 180000  # m
        o.Nf_max = 256000  # maximum number of channels
        o.Tint_min = 0.6  # Minimum correlator integration time (dump time) in *sec* - in reference design
        o.B_dump_ref = 100000  # m
        o.baseline_bins = np.array((4400, 6700, 10300, 15700, 24000, 36700, 56000, 85600, 130800, 180000))  # m
        o.baseline_bin_distribution = np.array(
            (57.453, 5.235, 5.563, 5.68, 6.076, 5.835, 6.352, 5.896, 1.846, 0.064))
        o.amp_f_max = 1.02  # Added by Rosie Bolton, 1.02 is consistent with the dump time of 0.08s at 200km BL.
        o.NAProducts = 'all' # We must model the ionosphere for each station
        o.tRCAL_G = 10.0
        o.tICAL_G = 1.0 # Solution interval for Antenna gains
        o.tICAL_B = 3600.0  # Solution interval for Bandpass
        o.tICAL_I = 10.0 # Solution interval for Ionosphere
        o.NIpatches = 1 # Number of ionospheric patches to solve

    elif telescope == Telescopes.SKA2_Mid:
        o.Bmax = 1800000  # Actually constructed max baseline, in *m*
        o.Ds = 15  # station "diameter" in meters
        o.Na = 155  # number of antennas
        o.Nbeam = 200  # number of beams
        o.Nf_max = 256000  # maximum number of channels
        o.B_dump_ref = 1800000  # m
        o.Tint_min = 0.008  # Minimum correlator integration time (dump time) in *sec* - in reference design
        o.baseline_bins = np.array((44000, 67000, 103000, 157000, 240000, 367000, 560000, 856000, 1308000, 1800000))
        o.baseline_bin_distribution = np.array(
            (57.453, 5.235, 5.563, 5.68, 6.076, 5.835, 6.352, 5.896, 1.846, 0.064))
        o.amp_f_max = 1.02  # Added by Rosie Bolton, 1.02 is consistent with the dump time of 0.08s at 200km BL.
        #o.NAProducts = 3 # Most antennas can be modelled as the same. [deactivated for now]
        o.tRCAL_G = 10.0
        o.tICAL_G = 1.0 # Solution interval for Antenna gains
        o.tICAL_B = 3600.0  # Solution interval for Bandpass
        o.tICAL_I = 10.0 # Solution interval for Ionosphere
        o.NIpatches = 1 # Number of ionospheric patches to solve

    else:
        raise Exception('Unknown Telescope!')

    o.telescope = telescope
    return o

def apply_band_parameters(o, band):
    """
    Applies the parameters that apply to the band to the parameter container object o

    :param o: The supplied ParameterContainer object, to which the symbolic variables are appended (in-place)
    :param band:
    :returns: ParameterContainer
    """
    assert isinstance(o, ParameterContainer)
    o.band = band
    if band == Bands.Low:
        o.telescope = Telescopes.SKA1_Low
        o.freq_min = 50e6  # in Hz
        o.freq_max = 350e6  # in Hz
    elif band == Bands.Mid1:
        o.telescope = Telescopes.SKA1_Mid
        o.freq_min = 350e6
        o.freq_max = 1.05e9
    elif band == Bands.Mid2:
        o.telescope = Telescopes.SKA1_Mid
        o.freq_min = 949.367e6
        o.freq_max = 1.7647e9
    elif band == Bands.Mid3:
        o.telescope = Telescopes.SKA1_Mid
        o.freq_min = 1.65e9
        o.freq_max = 3.05e9
    elif band == Bands.Mid4:
        o.telescope = Telescopes.SKA1_Mid
        o.freq_min = 2.80e9
        o.freq_max = 5.18e9
    elif band == Bands.Mid5A:
        o.telescope = Telescopes.SKA1_Mid
        o.freq_min = 4.60e9
        o.freq_max = 7.10e9
    elif band == Bands.Mid5B:
        o.telescope = Telescopes.SKA1_Mid
        o.freq_min = 11.3e9
        o.freq_max = 13.8e9
    elif band == Bands.Mid5C:
        print("Band = Mid5C: using 2x2.5GHz subbands from 4.6-9.6GHz for band 5")
        o.telescope = Telescopes.SKA1_Mid
        o.freq_min = 4.6e9
        o.freq_max = 9.6e9
    elif band == Bands.Sur1:
        o.telescope = Telescopes.SKA1_Sur_old
        o.freq_min = 350e6
        o.freq_max = 850e6
    elif band == Bands.Sur2A:
        o.telescope = Telescopes.SKA1_Sur_old
        o.freq_min = 650e6
        o.freq_max = 1.35e9
    elif band == Bands.Sur2B:
        o.telescope = Telescopes.SKA1_Sur_old
        o.freq_min = 1.17e9
        o.freq_max = 1.67e9
    elif band == Bands.Sur3A:
        o.telescope = Telescopes.SKA1_Sur_old
        o.freq_min = 1.5e9
        o.freq_max = 2.0e9
    elif band == Bands.Sur3B:
        o.telescope = Telescopes.SKA1_Sur_old
        o.freq_min = 3.5e9
        o.freq_max = 4.0e9
    elif band == Bands.SKA2Low:
        o.telescope = Telescopes.SKA2_Low
        o.freq_min = 70e6
        o.freq_max = 350e6
    elif band == Bands.SKA2Mid:
        o.telescope = Telescopes.SKA2_Mid
        o.freq_min = 450e6
        o.freq_max = 1.05e9
    else:
        raise Exception('Unknown Band!')

    return o


def define_pipeline_products(o, pipeline, named_pipeline_products=[]):
    o.pipeline = pipeline
    o.products = {}
    for product in named_pipeline_products:
        o.products[product] = {'Rflop':0, 'Rio':0.0, 'Rinteract':0.0, 'MW_cache':0}
    return o


def apply_pipeline_parameters(o, pipeline):
    """
    Applies the parameters that apply to the pipeline to the parameter container object o

    :param o: The supplied ParameterContainer object, to which the symbolic variables are appended (in-place)
    :param pipeline: Type of pipeline
    :raise Exception:
    :returns: ParameterContainer
    """
    assert isinstance(o, ParameterContainer)
    define_pipeline_products(o, pipeline)

    if pipeline == Pipelines.Ingest:
        o.Nf_out = o.Nf_max
        o.Nselfcal = 0
        o.Nmajor = 0
        o.Nmajortotal = 0
        o.Npp = 4 # We get everything
        o.Tobs = 1. * 3600.0  # in seconds
        if o.telescope == Telescopes.SKA1_Low:
            o.amp_f_max = 1.08
        elif o.telescope == Telescopes.SKA1_Mid:
            o.amp_f_max = 1.034

    elif pipeline == Pipelines.ICAL:
        o.Qfov = o.Qfov_ICAL  # Field of view factor
        o.Nselfcal = 3
        o.Nmajor = 2
        o.Nminor = 10000
        o.Nmajortotal = o.Nmajor * (o.Nselfcal + 1) + 1
        o.Qpix = 2.5  # Quality factor of synthesised beam oversampling
        o.Nf_out = min(o.Nf_min, o.Nf_max)
        o.Npp = 4 # We get everything
        o.Tobs = 1. * 3600.0  # in seconds
        if o.telescope == Telescopes.SKA1_Low:
            o.amp_f_max = 1.08
        elif o.telescope == Telescopes.SKA1_Mid:
            o.amp_f_max = 1.034

    elif pipeline == Pipelines.RCAL:
        o.Qfov = 2.7  # Field of view factor
        o.Nselfcal = 0
        o.Nmajor = 0
        o.Nmajortotal = o.Nmajor * (o.Nselfcal + 1) + 1
        o.Qpix = 2.5  # Quality factor of synthesised beam oversampling
        o.Nf_out = min(o.Nf_min, o.Nf_max)
        o.Npp = 4 # We get everything
        o.Tobs = 1. * 3600.0  # in seconds
        o.Tsolve = 10
        if o.telescope == Telescopes.SKA1_Low:
            o.amp_f_max = 1.08
        elif o.telescope == Telescopes.SKA1_Mid:
            o.amp_f_max = 1.034

    elif (pipeline == Pipelines.DPrepA) or (pipeline == Pipelines.DPrepA_Image):
        o.Qfov = 1.0  # Field of view factor
        o.Nselfcal = 0
        o.Nmajor = 10
        o.Nmajortotal = o.Nmajor * (o.Nselfcal + 1) + 1
        o.Qpix = 2.5  # Quality factor of synthesised beam oversampling
        o.Nf_out = min(o.Nf_min, o.Nf_max)
        o.Npp = 2 # We only want Stokes I, V
        o.Tobs = 1. * 3600.0  # in seconds
        if o.telescope == Telescopes.SKA1_Low:
            o.amp_f_max = 1.08
        elif o.telescope == Telescopes.SKA1_Mid:
            o.amp_f_max = 1.034

    elif pipeline == Pipelines.DPrepB:
        o.Qfov = 1.0  # Field of view factor
        o.Nselfcal = 0
        o.Nmajor = 10
        o.Nmajortotal = o.Nmajor * (o.Nselfcal + 1) + 1
        o.Qpix = 2.5  # Quality factor of synthesised beam oversampling
        o.Npp = 4 # We want Stokes I, Q, U, V
        o.Nf_out = min(o.Nf_min, o.Nf_max)
        o.Tobs = 1. * 3600.0  # in seconds
        if o.telescope == Telescopes.SKA1_Low:
            o.amp_f_max = 1.08
        elif o.telescope == Telescopes.SKA1_Mid:
            o.amp_f_max = 1.034


    elif pipeline == Pipelines.DPrepC:
        o.Qfov = 1.0  # Field of view factor
        o.Nselfcal = 0
        o.Nmajor = 10
        o.Nmajortotal = o.Nmajor * (o.Nselfcal + 1) + 1 
        o.Qpix = 2.5  # Quality factor of synthesised beam oversampling
        o.Nf_out = o.Nf_max  # The same as the maximum number of channels
        o.Tobs = 1. * 3600
        if o.telescope == Telescopes.SKA1_Low:
            o.amp_f_max = 1.02
        elif o.telescope == Telescopes.SKA1_Mid:
            o.amp_f_max = 1.01
        else:
            raise Exception("amp_f_max not defined for Spectral mode for the telescope %s" % o.telescope)

    elif pipeline == Pipelines.DPrepD:
        o.Qfov = 1.0  # Field of view factor
        o.Nselfcal = 0
        o.Nmajor = 10
        o.Nmajortotal = o.Nmajor * (o.Nselfcal + 1) + 1 
        o.Qpix = 2.5  # Quality factor of synthesised beam oversampling
        o.Nf_out = o.Nf_max  # The same as the maximum number of channels
        o.Tint_out = o.Tint_min # Integration time for averaged visibilities
        o.Tobs = 1. * 3600
        if o.telescope == Telescopes.SKA1_Low:
            o.amp_f_max = 1.02
        elif o.telescope == Telescopes.SKA1_Mid:
            o.amp_f_max = 1.01

    elif pipeline == Pipelines.Fast_Img:
        #TODO: check whether Naa (A kernel size) should be smaller (or zero) for fast imaging
        #TODO: update this to cope with multiple timescales for output
        o.Qfov = 0.9  # Field of view factor
        o.Nselfcal = 0
        o.Nmajor = 0
        o.Nmajortotal = o.Nmajor * (o.Nselfcal + 1) + 1 
        o.Qpix = 1.5  # Quality factor of synthesised beam oversampling
        o.Nf_out = min(o.Fast_Img_channels, o.Nf_max)  # Initially this value was computed, but now capped to 500.
        o.Npp = 2 # We only want Stokes I, V
        o.Tobs = 1.0
        o.Tsnap = o.Tobs
        if o.telescope == Telescopes.SKA1_Low:
            o.amp_f_max = 1.02
        elif o.telescope == Telescopes.SKA1_Mid:
            o.amp_f_max = 1.02

        o.Nmm = 1 # Off diagonal terms probably not needed?

    else:
        raise Exception('Unknown pipeline: %s' % str(pipeline))

    return o

<<<<<<< HEAD
def apply_hpso_parameters(o, hpso, hpso_task):
=======
def apply_hpso_parameters(o, hpso):
>>>>>>> eacb9c25
    """
    Applies the parameters that apply to the supplied HPSO to the parameter container object o. Each Telescope
    serves only one specialised pipeline and one HPSO

    :param o: The supplied ParameterContainer object, to which the symbolic variables are appended (in-place)
    :param hpso: The HPSO
    :param hpso_task: SDPTask (can be None?)
    :returns: ParameterContainer
    """
    assert isinstance(o, ParameterContainer)
<<<<<<< HEAD
    assert hpso in HPSOs.available_hpsos  # Check that the HPSO is listed as being available for calculation
    assert hpso in HPSOs.hpso_telescopes.keys()  # Check that this lookup has been defined

    o.set_param('hpso', hpso)
    o.set_param('telescope', HPSOs.hpso_telescopes[hpso])

    if hpso_task is not None:
        assert hpso_task in HPSOs.all_tasks
        assert hpso_task in HPSOs.hpso_tasks[hpso]  # make sure a valid task has been defined for this HPSO

        if hpso_task in HPSOs.ingest_tasks:
            o.pipeline = Pipelines.Ingest
        elif hpso_task in HPSOs.rcal_tasks:
            o.pipeline = Pipelines.RCAL
        elif hpso_task in HPSOs.ical_tasks:
            o.pipeline = Pipelines.ICAL
        elif hpso_task in HPSOs.dprepA_tasks:
            o.pipeline = Pipelines.DPrepA
        elif hpso_task in HPSOs.dprepB_tasks:
            o.pipeline = Pipelines.DPrepB
        elif hpso_task in HPSOs.dprepC_tasks:
            o.pipeline = Pipelines.DPrepC
        elif hpso_task in HPSOs.dprepD_tasks:
            o.pipeline = Pipelines.DPrepD

=======
    o.band = 'HPSO ' + str(hpso)
    o.hpso = hpso
    if hpso == HPSOs.hpso_max_Low_c: #"Maximal" case for LOW
        o.set_param('telescope', Telescopes.SKA1_Low)
        o.pipeline = Pipelines.DPrepA
        o.freq_min = 50e6
        o.freq_max = 350e6
        o.Nbeam = 1  # only 1 beam here
        o.Tobs = 1.0 * 3600.0
        o.Nf_max = 65536
        o.Nf_out = 500
        o.Bmax = 65000  # m
        o.Texp = 6 * 3600.0  # sec
        o.Tpoint = 6 * 3600.0  # sec
    elif hpso == HPSOs.hpso_max_Low_s: #"Maximal" case for LOW
        o.set_param('telescope', Telescopes.SKA1_Low)
        o.pipeline = Pipelines.DPrepC
        o.freq_min = 50e6
        o.freq_max = 350e6
        o.Nbeam = 1  # only 1 beam here
        o.Tobs = 1.0 * 3600.0
        o.Nf_max = 65536
        o.Nf_out = 65536
        o.Bmax = 65000  # m
        o.Texp = 6 * 3600.0  # sec
        o.Tpoint = 6 * 3600.0  # sec
>>>>>>> eacb9c25
    elif hpso == HPSOs.hpso_max_Low_v: #"Maximal" case for LOW
        o.set_param('telescope', Telescopes.SKA1_Low)
        o.pipeline = Pipelines.DPrepD
        o.freq_min = 50e6
        o.freq_max = 350e6
        o.Nbeam = 1  # only 1 beam here
        o.Tobs = 1.0 * 3600.0
        o.Nf_max = 65536
        o.Nf_out = o.Nf_max // 4 # allow some visibility averaging
        # Integration time for averaged visibilities, equivalent to
        # o.Tint_out = o.Tint_min * 10.0
        o.Tint_out = 9.0
        o.Bmax = 65000  # m
        o.Texp = 6 * 3600.0  # sec
        o.Tpoint = 6 * 3600.0  # sec
<<<<<<< HEAD
=======
    elif hpso == HPSOs.hpso_max_Mid_c:
        o.set_param('telescope', Telescopes.SKA1_Mid)
        o.pipeline = Pipelines.DPrepA
        o.freq_min = 350e6
        o.freq_max = 1.05e9
        o.Nbeam = 1
        o.Tobs = 1.0 * 3600.0
        o.Nf_max = 65536
        o.Nf_out = 500
        o.Bmax = 150000  # m
        o.Texp = 6 * 3600.0  # sec
        o.Tpoint = 6 * 3600.0  # sec
    elif hpso == HPSOs.hpso_max_Mid_s:
        o.set_param('telescope', Telescopes.SKA1_Mid)
        o.pipeline = Pipelines.DPrepC
        o.freq_min = 350e6
        o.freq_max = 1.05e9
        o.Nbeam = 1
>>>>>>> eacb9c25
        o.Tobs = 1.0 * 3600.0
        o.Nf_max = 65536
        o.Nf_out = 65536
        o.Bmax = 150000  # m
        o.Texp = 6 * 3600.0  # sec
        o.Tpoint = 6 * 3600.0  # sec
    elif hpso == HPSOs.hpso_max_Mid_v:
        o.set_param('telescope', Telescopes.SKA1_Mid)
        o.pipeline = Pipelines.DPrepD
        o.freq_min = 350e6
        o.freq_max = 1.05e9
        o.Nbeam = 1
<<<<<<< HEAD
        o.Nf_out = 65536 // 4 # allow some visibility averaging
            o.pipeline = Pipelines.DPrepA
        elif hpso_task in HPSOs.dprepA_Image_tasks:
            o.pipeline = Pipelines.DPrepA_Image
        elif hpso_task in HPSOs.dprepB_tasks:
            o.pipeline = Pipelines.DPrepB
        elif hpso_task in HPSOs.dprepC_tasks:
            o.pipeline = Pipelines.DPrepC
    else:
        o.pipeline = Pipelines.all  # TODO: this is incorrect, but what else do we assume?

    if hpso == HPSOs.hpso01:
=======
        o.Tobs = 1.0 * 3600.0
        o.Nf_max = 65536
        o.Nf_out = o.Nf_max // 4 # allow some visibility averaging
        # Integration time for averaged visibilities, equivalent to
        # o.Tint_out = o.Tint_min * 10.0
        o.Tint_out = 1.4
        o.Bmax = 150000  # m
        o.Texp = 6 * 3600.0  # sec
        o.Tpoint = 6 * 3600.0  # sec
    elif hpso == HPSOs.hpso_max_band5_Mid_c:
        o.set_param('telescope', Telescopes.SKA1_Mid)
        o.pipeline = Pipelines.DPrepA
        o.freq_min = 8.5e9
        o.freq_max = 13.5e9
        o.Nbeam = 1
        o.Tobs = 1.0 * 3600.0
        o.Nf_max = 65536
        o.Nf_out = 500
        o.Bmax = 150000  # m
        o.Texp = 6 * 3600.0  # sec
        o.Tpoint = 6 * 3600.0  # sec
    elif hpso == HPSOs.hpso_max_band5_Mid_s:
        o.set_param('telescope', Telescopes.SKA1_Mid)
        o.pipeline = Pipelines.DPrepC
        o.freq_min = 8.5e9
        o.freq_max = 13.5e9
        o.Nbeam = 1
        o.Tobs = 1.0 * 3600.0
        o.Nf_max = 65536
        o.Nf_out = 65536
        o.Bmax = 150000  # m
        o.Texp = 6 * 3600.0  # sec
        o.Tpoint = 6 * 3600.0  # sec
    elif hpso == HPSOs.hpso01ICAL:
        o.set_param('telescope', Telescopes.SKA1_Low)
        o.pipeline = Pipelines.ICAL
        o.freq_min = 50e6
        o.freq_max = 200e6
        o.Nbeam = 2  # using 2 beams as per HPSO request...
        o.Tobs = 6 * 3600.0
        o.Nf_max = 65536 // o.Nbeam # only half the number of channels when Nbeam is doubled
        o.Bmax = 65000  # m
        o.Texp = 2500 * 3600.0  # sec
        o.Tpoint = 1000 * 3600.0  # sec
        o.Qfov = 2.7
    elif hpso == HPSOs.hpso01DPrepA:
        o.set_param('telescope', Telescopes.SKA1_Low)
        o.pipeline = Pipelines.DPrepA_Image
        o.freq_min = 50e6
        o.freq_max = 200e6
        o.Nbeam = 2  # using 2 beams as per HPSO request...
        o.Tobs = 6 * 3600.0
        o.Nf_max = 65536 // o.Nbeam # only half the number of channels when Nbeam is doubled
        o.Bmax = 65000  # m
        o.Texp = 2500 * 3600.0  # sec
        o.Tpoint = 1000 * 3600.0  # sec
    elif hpso == HPSOs.hpso01DPrepB:
        o.set_param('telescope', Telescopes.SKA1_Low)
        o.pipeline = Pipelines.DPrepB
        o.freq_min = 50e6
        o.freq_max = 200e6
        o.Nbeam = 2  # using 2 beams as per HPSO request...
        o.Tobs = 6 * 3600.0
        o.Nf_max = 65536 // o.Nbeam # only half the number of channels when Nbeam is doubled
        o.Nf_out = 500
        o.Bmax = 65000  # m
        o.Texp = 2500 * 3600.0  # sec
        o.Tpoint = 1000 * 3600.0  # sec
        o.Npp = 4
    elif hpso == HPSOs.hpso01DPrepC:
        o.set_param('telescope', Telescopes.SKA1_Low)
        o.pipeline = Pipelines.DPrepC
        o.freq_min = 50e6
        o.freq_max = 200e6
        o.Nbeam = 2  # using 2 beams as per HPSO request...
        o.Tobs = 6 * 3600.0
        o.Nf_max = 65536 // o.Nbeam # only half the number of channels when Nbeam is doubled
        o.Nf_out = 1500  # 1500 channels in output
        o.Bmax = 65000  # m
        o.Texp = 2500 * 3600.0  # sec
        o.Tpoint = 1000 * 3600.0  # sec
        o.Npp = 4
    elif hpso == HPSOs.hpso01DPrepD:
        o.set_param('telescope', Telescopes.SKA1_Low)
        o.pipeline = Pipelines.DPrepD
>>>>>>> eacb9c25
        o.freq_min = 50e6
        o.freq_max = 200e6
        o.Nbeam = 2  # using 2 beams as per HPSO request...
        o.Tobs = 6 * 3600.0
        o.Nf_max = 65536 // o.Nbeam # only half the number of channels when Nbeam is doubled
        o.Nf_out = o.Nf_max // 4
        o.Tint_out = 9.0
        o.Bmax = 65000  # m
        o.Texp = 2500 * 3600.0  # sec
        o.Tpoint = 1000 * 3600.0  # sec
<<<<<<< HEAD
        assert hpso_task is not None
        if hpso_task == HPSOs.hpso01ICAL:
            o.Qfov = 2.7
        elif hpso_task == HPSOs.hpso01DPrepB:
            o.Nf_out = 500  #
            o.Npp = 4
        elif hpso_task in (HPSOs.hpso01DPrepC, HPSOs.hpso01DPrepD):
            o.Nf_out = 1500  # 1500 channels in output
            o.Npp = 4

    elif hpso == HPSOs.hpso02a:
=======
        o.Npp = 4
    elif hpso == HPSOs.hpso02aICAL:
        o.set_param('telescope', Telescopes.SKA1_Low)
        o.pipeline = Pipelines.ICAL
        o.freq_min = 50e6
        o.freq_max = 200e6
        o.Nbeam = 2  # using 2 beams as per HPSO request...
        o.Tobs = 6 * 3600.0  # sec
        o.Nf_max = 65536 // o.Nbeam # only half the number of channels when Nbeam is doubled
        o.Bmax = 65000  # m
        o.Texp = 2500 * 3600.0  # sec
        o.Tpoint = 100 * 3600.0  # sec
        o.Qfov = 1.8
    elif hpso == HPSOs.hpso02aDPrepA:
        o.set_param('telescope', Telescopes.SKA1_Low)
        o.pipeline = Pipelines.DPrepA_Image
        o.freq_min = 50e6
        o.freq_max = 200e6
        o.Nbeam = 2  # using 2 beams as per HPSO request...
        o.Tobs = 6 * 3600.0  # sec
        o.Nf_max = 65536 // o.Nbeam # only half the number of channels when Nbeam is doubled
        o.Bmax = 65000  # m
        o.Texp = 2500 * 3600.0  # sec
        o.Tpoint = 100 * 3600.0  # sec
    elif hpso == HPSOs.hpso02aDPrepB:
        o.set_param('telescope', Telescopes.SKA1_Low)
        o.pipeline = Pipelines.DPrepB
>>>>>>> eacb9c25
        o.freq_min = 50e6
        o.freq_max = 200e6
        o.Nbeam = 2  # using 2 beams as per HPSO request...
        o.Tobs = 6 * 3600.0  # sec
<<<<<<< HEAD
        o.Nf_max    = 65536/o.Nbeam #only half the number of channels when Nbeam is doubled
        o.Bmax = 65000  # m
        o.Texp = 2500 * 3600.0  # sec
        o.Tpoint = 100 * 3600.0  # sec
        assert hpso_task is not None
        if hpso_task == HPSOs.hpso02aICAL:
            o.Qfov = 1.8
        elif hpso_task == HPSOs.hpso02aDPrepB:
            o.Nf_out = 500  #
            o.Npp = 4
        elif hpso_task in (HPSOs.hpso02aDPrepC, HPSOs.hpso02aDPrepD): #TODO: DPrepC and DPrepD identical?
            o.Nf_out = 1500  # 1500 channels in output
            o.Npp = 4

    elif hpso == HPSOs.hpso02b:
=======
        o.Nf_max = 65536 // o.Nbeam # only half the number of channels when Nbeam is doubled
        o.Nf_out = 500  # 500 channel pseudo continuum output
        o.Bmax = 65000  # m
        o.Texp = 2500 * 3600.0  # sec
        o.Tpoint = 100 * 3600.0  # sec
        o.Npp = 4
    elif hpso == HPSOs.hpso02aDPrepC:
        o.set_param('telescope', Telescopes.SKA1_Low)
        o.pipeline = Pipelines.DPrepC
        o.freq_min = 50e6
        o.freq_max = 200e6
        o.Nbeam = 2  # using 2 beams as per HPSO request...
        o.Tobs = 6 * 3600.0  # sec
        o.Nf_max = 65536 // o.Nbeam # only half the number of channels when Nbeam is doubled
        o.Nf_out = 1500  # 1500 channels in output
        o.Bmax = 65000  # m
        o.Texp = 2500 * 3600.0  # sec
        o.Tpoint = 100 * 3600.0  # sec
        o.Npp = 4
    elif hpso == HPSOs.hpso02aDPrepD:
        o.set_param('telescope', Telescopes.SKA1_Low)
        o.pipeline = Pipelines.DPrepD
        o.freq_min = 50e6
        o.freq_max = 200e6
        o.Nbeam = 2  # using 2 beams as per HPSO request...
        o.Tobs = 6 * 3600.0  # sec
        o.Nf_max = 65536 // o.Nbeam # only half the number of channels when Nbeam is doubled
        o.Nf_out = o.Nf_max // 4
        o.Tint_out = 9.0
        o.Bmax = 65000  # m
        o.Texp = 2500 * 3600.0  # sec
        o.Tpoint = 100 * 3600.0  # sec
        o.Npp = 4
    elif hpso == HPSOs.hpso02bICAL:
        o.set_param('telescope', Telescopes.SKA1_Low)
        o.pipeline = Pipelines.ICAL
>>>>>>> eacb9c25
        o.freq_min = 50e6
        o.freq_max = 200e6
        o.Nbeam = 2  # using 2 beams as per HPSO request...
        o.Tobs = 6 * 3600.0  # sec
        o.Nf_max = 65536 // o.Nbeam # only half the number of channels when Nbeam is doubled
        o.Bmax = 65000  # m
        o.Texp = 2500 * 3600.0  # sec
        o.Tpoint = 10 * 3600.0  # sec
<<<<<<< HEAD
        assert hpso_task is not None
        if hpso_task == HPSOs.hpso02bICAL:
            o.Qfov = 1.8
        elif hpso_task == HPSOs.hpso02bDPrepB:
            o.Nf_out = 500  #
            o.Npp = 4
        elif hpso_task in (HPSOs.hpso02bDPrepC, HPSOs.hpso02bDPrepD):  #TODO: DPrepC and DPrepD identical?
            o.Nf_out = 1500  # 1500 channels in output - test to see if this is cheaper than 500cont+1500spec
            o.Npp = 4

    elif hpso == HPSOs.hpso04c:  # Pulsar Search. #TODO: confirm the values in tis parameter list is correct
        o.Tobs = 612  # seconds

        # TODO: add missing parameters. The values below are copied from HPSO02b and are just placeholders

        o.Nbeam = 1
        o.Nf_max = 65536 # TODO: estimate the number of frequency channels we need to run RCAL
        o.Bmax = 10000  # m # TODO: check assumption about Bmax here - visibility data just used to correct phase in RCAL
        o.freq_min = 150e6  # TODO: placeholder value; please update
        o.freq_max = 350e6 # TODO: placeholder value; please update

    elif hpso == HPSOs.hpso13:
=======
        o.Qfov = 1.8
    elif hpso == HPSOs.hpso02bDPrepA:
        o.set_param('telescope', Telescopes.SKA1_Low)
        o.pipeline = Pipelines.DPrepA_Image
        o.freq_min = 50e6
        o.freq_max = 200e6
        o.Nbeam = 2  # using 2 beams as per HPSO request...
        o.Tobs = 6 * 3600.0  # sec
        o.Nf_max = 65536 // o.Nbeam # only half the number of channels when Nbeam is doubled
        o.Bmax = 65000  # m
        o.Texp = 2500 * 3600.0  # sec
        o.Tpoint = 10 * 3600.0  # sec
    elif hpso == HPSOs.hpso02bDPrepB:
        o.set_param('telescope', Telescopes.SKA1_Low)
        o.pipeline = Pipelines.DPrepB
        o.freq_min = 50e6
        o.freq_max = 200e6
        o.Nbeam = 2  # using 2 beams as per HPSO request...
        o.Tobs = 6 * 3600.0  # sec
        o.Nf_max = 65536 // o.Nbeam # only half the number of channels when Nbeam is doubled
        o.Nf_out = 500  # 500 channel pseudo continuum
        o.Bmax = 65000  # m
        o.Texp = 2500 * 3600.0  # sec
        o.Tpoint = 10 * 3600.0  # sec
        o.Npp = 4
    elif hpso == HPSOs.hpso02bDPrepC:
        o.set_param('telescope', Telescopes.SKA1_Low)
        o.pipeline = Pipelines.DPrepC
        o.freq_min = 50e6
        o.freq_max = 200e6
        o.Nbeam = 2  # using 2 beams as per HPSO request...
        o.Tobs = 6 * 3600.0  # sec
        o.Nf_max = 65536 // o.Nbeam # only half the number of channels when Nbeam is doubled
        o.Nf_out = 1500  # 1500 channels in output - test to see if this is cheaper than 500cont+1500spec
        o.Bmax = 65000  # m
        o.Texp = 2500 * 3600.0  # sec
        o.Tpoint = 10 * 3600.0  # sec
        o.Npp = 4
    elif hpso == HPSOs.hpso02bDPrepD:
        o.set_param('telescope', Telescopes.SKA1_Low)
        o.pipeline = Pipelines.DPrepD
        o.freq_min = 50e6
        o.freq_max = 200e6
        o.Nbeam = 2  # using 2 beams as per HPSO request...
        o.Tobs = 6 * 3600.0  # sec
        o.Nf_max = 65536 // o.Nbeam # only half the number of channels when Nbeam is doubled
        o.Nf_out = o.Nf_max // 4
        o.Tint_out = 9.0
        o.Bmax = 65000  # m
        o.Texp = 2500 * 3600.0  # sec
        o.Tpoint = 10 * 3600.0  # sec
        o.Npp = 4
    elif hpso == HPSOs.hpso13ICAL:
        o.set_param('telescope', Telescopes.SKA1_Mid)  #WAS SURVEY: UPDATED
        o.pipeline = Pipelines.ICAL
        o.comment = 'HI, limited BW'
        o.freq_min = 790e6
        o.freq_max = 950e6
        o.Tobs = 6 * 3600.0  # sec
        o.Nf_max = 41000  #41k comes from assuming 3.9kHz width over 790-950MHz
        o.Bmax = 40000  # m
        o.Texp = 5000 * 3600.0  # sec
        o.Tpoint = 1000 * 3600.0  # sec
        o.Qfov = 2.7
    elif hpso == HPSOs.hpso13DPrepA:
        o.set_param('telescope', Telescopes.SKA1_Mid)  #WAS SURVEY: UPDATED
        o.pipeline = Pipelines.DPrepA_Image
>>>>>>> eacb9c25
        o.comment = 'HI, limited BW'
        o.freq_min = 790e6
        o.freq_max = 950e6
        o.Tobs = 6 * 3600.0  # sec
        o.Nf_max = 41000  #41k comes from assuming 3.9kHz width over 790-950MHz
        o.Bmax = 40000  # m
        o.Texp = 5000 * 3600.0  # sec
        o.Tpoint = 1000 * 3600.0  # sec
        assert hpso_task is not None
        if hpso_task == HPSOs.hpso13ICAL:
            o.Qfov = 2.7
        elif hpso_task == HPSOs.hpso13DPrepB:
            o.Nf_max = 65536
            o.Nf_out = 500 #500 channel pseudo continuum
            o.Npp = 2
        elif hpso_task == HPSOs.hpso13DPrepC:
            o.Nf_max = 65536
            o.Nf_out = 3200
            o.Npp = 2

    elif hpso == HPSOs.hpso14:
        o.comment = 'HI'
        o.freq_min = 1.2e9
        o.freq_max = 1.5e9 #Increase freq range to give >1.2 ratio for continuum
        o.Tobs = 6 * 3600.0  # sec
        o.Nf_max = 65536  #
        o.Bmax = 25000  # m (25km set by experiment)
        o.Texp = 2000 * 3600.0  # sec
        o.Tpoint = 10 * 3600.0  # sec
        assert hpso_task is not None
        if hpso_task == HPSOs.hpso14ICAL:
            o.Nf_out = 500
            o.Qfov = 1.8
        elif hpso_task == HPSOs.hpso14DPrepB:
            o.freq_max = 1.5e9
            o.Nf_max = 100  # 300 channel pseudo continuum (small BW)
            o.Bmax = 25000  # m
            o.Npp = 2
        elif hpso_task == HPSOs.hpso14DPrepC:
            o.freq_min = 1.3e9
            o.freq_max = 1.4e9
            o.Nf_max = 5000  # Only 5,000 spectral line channels.
            o.Npp = 2

    elif hpso == HPSOs.hpso15:
        o.comment = 'HI, limited spatial resolution'
        o.freq_min = 1.30e9 # was 1.415e9 #change this to give larger frac BW for continuum accuracy
        o.freq_max = 1.56e9 # was 1.425e9 #increased to give 20% frac BW in continuum
        o.Tobs = 4.4 * 3600.0  # sec
        o.Nf_max = 65536
        o.Bmax = 15000 #13000  # m (Experiment needs 13, use 15 (round up to nearest 5km) for ICAL as part of Science roll out work)
        o.Texp = 12600 * 3600.0  # sec
        o.Tpoint = 4.4 * 3600.0  # sec
        assert hpso_task is not None
        if hpso_task == HPSOs.hpso15ICAL:
            o.Nf_out = 500
            o.Qfov = 1.8
        elif hpso_task == HPSOs.hpso15DPrepB:
            o.Nf_out = 300 # 300 channels pseudo continuum
            o.Npp = 2
        elif hpso_task == HPSOs.hpso15DPrepC:
            o.freq_min = 1.415e9
            o.freq_max = 1.425e9
            o.Nf_max = 2500  # Only 2,500 spectral line channels.
            o.Npp = 2

    elif hpso == HPSOs.hpso22:
        o.comment = 'Cradle of life'
        o.freq_min = 10e9
        o.freq_max = 12e9
        o.Tobs = 6 * 3600.0  # sec
        o.Nf_max = 65536
        o.Bmax = 150000  # m
        o.Texp = 6000 * 3600.0  # sec
        o.Tpoint = 600 * 3600.0  # sec
<<<<<<< HEAD
        assert hpso_task is not None
        if hpso_task == HPSOs.hpso22ICAL:
            o.Qfov = 2.7
        elif hpso_task == HPSOs.hpso22DPrepB:
            o.Nf_out = 500  # 500 channel continuum observation - band 5.
            o.Tpoint = 600 * 3600.0  # sec
            o.Npp = 4

    elif hpso == HPSOs.hpso27:
        o.set_param('telescope', Telescopes.SKA1_Mid)
=======
        o.Qfov = 2.7
    elif hpso == HPSOs.hpso22DPrepA:
        o.set_param('telescope', Telescopes.SKA1_Mid)
        o.pipeline = Pipelines.DPrepA
        o.comment = 'Cradle of life'
        o.freq_min = 10e9
        o.freq_max = 12e9
        o.Tobs = 6 * 3600.0  # sec
        o.Nf_max = 65536
        o.Bmax = 150000  # m
        o.Texp = 6000 * 3600.0  # sec
        o.Tpoint = 600 * 3600.0  # sec
    elif hpso == HPSOs.hpso22DPrepB:
        o.set_param('telescope', Telescopes.SKA1_Mid)
        o.pipeline = Pipelines.DPrepB
        o.comment = 'Cradle of life'
        o.freq_min = 10e9
        o.freq_max = 12e9
        o.Tobs = 6 * 3600.0  # sec
        o.Nf_max = 65536
        o.Nf_out = 500  # 500 channel continuum observation - band 5.
        o.Bmax = 150000  # m
        o.Texp = 6000 * 3600.0  # sec
        o.Tpoint = 600 * 3600.0  # sec
        o.Npp = 4
    elif hpso == HPSOs.hpso27ICAL:
        o.set_param('telescope', Telescopes.SKA1_Mid)
        o.pipeline = Pipelines.ICAL
        o.freq_min = 1.0e9
        o.freq_max = 1.5e9
        o.Tobs = 0.123 * 3600.0  # sec
        o.Nf_max = 65536
        o.Bmax = 50000  # m
        o.Texp = 10000 * 3600.0  # sec
        o.Tpoint = 0.123 * 3600.0  # sec
        o.Qfov = 1.0
    elif hpso == HPSOs.hpso27DPrepA:
        o.set_param('telescope', Telescopes.SKA1_Mid)
        o.pipeline = Pipelines.DPrepA_Image
>>>>>>> eacb9c25
        o.freq_min = 1.0e9
        o.freq_max = 1.5e9
        o.Tobs = 0.123 * 3600.0  # sec
        o.Nf_max = 65536
        o.Bmax = 50000  # m
        o.Texp = 10000 * 3600.0  # sec
        o.Tpoint = 0.123 * 3600.0  # sec
        assert hpso_task is not None
        if hpso_task == HPSOs.hpso27ICAL:
            o.Qfov = 1.0
        elif hpso_task == HPSOs.hpso27DPrepB:
            o.Nf_out = 500 # continuum experiment with 500 output channels
            o.Npp = 4

    elif hpso == HPSOs.hpso32: #defintions for interferometry support for SUC 32 are work in progress...
        o.freq_min = 350e6
        o.freq_max = 1050e6
        o.Tobs = 2.2 * 3600.0  # sec
        o.Nf_max = 65536
        o.Nf_out = 500  # 700 channels required in output continuum cubes
        o.Bmax = 20000  # m
        o.Texp = 10000 * 3600.0  # sec
        o.Tpoint = 2.2 * 3600.0  # sec
        assert hpso_task is not None
        if hpso_task == HPSOs.hpso32ICAL:
            o.Qfov = 1.0
        elif hpso_task == HPSOs.hpso32DPrepB:
            o.Nf_out = 700  # 700 channels required in output continuum cubes
            o.Npp = 2

    elif hpso == HPSOs.hpso37a:
        o.freq_min = 1e9
        o.freq_max = 1.7e9
        o.Tobs = 6 * 3600.0  # sec
        o.Nf_max = 65536
        o.Bmax = 150000  # m
        o.Texp = 2000 * 3600.0  # sec
        o.Tpoint = 95 * 3600.0  # sec
<<<<<<< HEAD
        assert hpso_task is not None
        if hpso_task == HPSOs.hpso37aICAL:
            o.Nf_out = 500  # 700 channels required in output continuum cubes
            o.Qfov = 1.8
        elif hpso_task == HPSOs.hpso37aDPrepB:
            o.Nf_out = 700  # 700 channels required in output continuum cubes
            o.Npp = 4

    elif hpso == HPSOs.hpso37b:
=======
        o.Qfov = 1.8
    elif hpso == HPSOs.hpso37aDPrepA:
        o.set_param('telescope', Telescopes.SKA1_Mid)
        o.pipeline = Pipelines.DPrepA_Image
        o.freq_min = 1e9
        o.freq_max = 1.7e9
        o.Tobs = 6 * 3600.0  # sec
        o.Nf_max = 65536
        o.Bmax = 150000  # m
        o.Texp = 2000 * 3600.0  # sec
        o.Tpoint = 95 * 3600.0  # sec
    elif hpso == HPSOs.hpso37aDPrepB:
        o.set_param('telescope', Telescopes.SKA1_Mid)
        o.pipeline = Pipelines.DPrepB
        o.freq_min = 1e9
        o.freq_max = 1.7e9
        o.Tobs = 6 * 3600.0  # sec
        o.Nf_max = 65536
        o.Nf_out = 700  # 700 channels required in output continuum cubes
        o.Bmax = 150000  # m
        o.Texp = 2000 * 3600.0  # sec
        o.Tpoint = 95 * 3600.0  # sec
        o.Npp = 4
    elif hpso == HPSOs.hpso37bICAL:
        o.set_param('telescope', Telescopes.SKA1_Mid)
        o.pipeline = Pipelines.ICAL
        o.freq_min = 1e9
        o.freq_max = 1.7e9
        o.Tobs = 6 * 3600.0  # sec
        o.Nf_max = 65536
        o.Bmax = 150000  # m
        o.Texp = 2000 * 3600.0  # sec
        o.Tpoint = 2000 * 3600.0  # sec
        o.Qfov = 2.7
    elif hpso == HPSOs.hpso37bDPrepA:
        o.set_param('telescope', Telescopes.SKA1_Mid)
        o.pipeline = Pipelines.DPrepA_Image
>>>>>>> eacb9c25
        o.freq_min = 1e9
        o.freq_max = 1.7e9
        o.Tobs = 6 * 3600.0  # sec
        o.Nf_max = 65536
        o.Bmax = 150000  # m
        o.Texp = 2000 * 3600.0  # sec
        o.Tpoint = 2000 * 3600.0  # sec
<<<<<<< HEAD
        assert hpso_task is not None
        if hpso_task == HPSOs.hpso37bICAL:
            o.Qfov = 2.7
        elif hpso_task == HPSOs.hpso37bDPrepB:
            o.Nf_out = 700  # 700 channels required in output continuum cubes
            o.Npp = 4

    elif hpso == HPSOs.hpso37c:
=======
    elif hpso == HPSOs.hpso37bDPrepB:
        o.set_param('telescope', Telescopes.SKA1_Mid)
        o.pipeline = Pipelines.DPrepB
        o.freq_min = 1e9
        o.freq_max = 1.7e9
        o.Tobs = 6 * 3600.0  # sec
        o.Nf_max = 65536
        o.Nf_out = 700  # 700 channels required in output continuum cubes
        o.Bmax = 150000  # m
        o.Texp = 2000 * 3600.0  # sec
        o.Tpoint = 2000 * 3600.0  # sec
        o.Npp = 4
    elif hpso == HPSOs.hpso37cICAL:
        o.set_param('telescope', Telescopes.SKA1_Mid)
        o.pipeline = Pipelines.ICAL
        o.freq_min = 1e9
        o.freq_max = 1.7e9
        o.Tobs = 6 * 3600.0  # sec
        o.Nf_max = 65536
        o.Bmax = 95000 # m
        o.Texp = 10000 * 3600.0  # sec
        o.Tpoint = 95 * 3600.0  # sec
        o.Qfov = 1.8
    elif hpso == HPSOs.hpso37cDPrepA:
        o.set_param('telescope', Telescopes.SKA1_Mid)
        o.pipeline = Pipelines.DPrepA_Image
>>>>>>> eacb9c25
        o.freq_min = 1e9
        o.freq_max = 1.7e9
        o.Tobs = 6 * 3600.0  # sec
        o.Nf_max = 65536
        o.Bmax = 95000 # m
        o.Texp = 10000 * 3600.0  # sec
        o.Tpoint = 95 * 3600.0  # sec
        assert hpso_task is not None
        if hpso_task == HPSOs.hpso37cICAL:
            o.Qfov = 1.8
        elif hpso_task == HPSOs.hpso37cDPrepB:
            o.Nf_out = 700  # 700 channels required in output continuum cubes
            o.Npp = 4

    elif hpso == HPSOs.hpso38a:
        o.freq_min = 7e9
        o.freq_max = 11e9
        o.Tobs = 6 * 3600.0  # sec
        o.Nf_max = 65536
        o.Bmax = 150000  # m
        o.Texp = 1000 * 3600.0  # sec
        o.Tpoint = 16.4 * 3600.0  # sec
        assert hpso_task is not None
        if hpso_task == HPSOs.hpso38aICAL:
            o.Qfov = 1.8
        elif hpso_task == HPSOs.hpso38aDPrepB:
            o.Nf_out = 1000 #
            o.Npp = 4

    elif hpso == HPSOs.hpso38b:
        o.freq_min = 7e9
        o.freq_max = 11e9
        o.Tobs = 6 * 3600.0  # sec
        o.Nf_max = 65536
        o.Bmax = 150000  # m
        o.Texp = 1000 * 3600.0  # sec
        o.Tpoint = 1000 * 3600.0  # sec
        assert hpso_task is not None
        if hpso_task == HPSOs.hpso38bICAL:
            o.Qfov = 2.7
        elif hpso_task == HPSOs.hpso38bDPrepB:
            o.Nf_out = 1000 #
            o.Npp = 4

    elif hpso == HPSOs.hpso_max_Low_c: #"Maximal" case for LOW
        o.pipeline = Pipelines.DPrepA
        o.freq_min = 50e6
        o.freq_max = 350e6
        o.Nbeam = 1  # only 1 beam here
        o.Nf_out = 500  #
        o.Tobs = 1.0 * 3600.0
        o.Nf_max = 65536
        o.Bmax = 65000  # m
        o.Texp = 6 * 3600.0  # sec
        o.Tpoint = 6 * 3600.0  # sec

    elif hpso == HPSOs.hpso_max_Low_s: #"Maximal" case for LOW
        o.pipeline = Pipelines.DPrepC
        o.freq_min = 50e6
        o.freq_max = 350e6
        o.Nbeam = 1  # only 1 beam here
        o.Nf_out = 65536  #
        o.Tobs = 1.0 * 3600.0
        o.Nf_max = 65536
        o.Bmax = 65000  # m
        o.Texp = 6 * 3600.0  # sec
        o.Tpoint = 6 * 3600.0  # sec

    elif hpso == HPSOs.hpso_max_Mid_c:
        o.pipeline = Pipelines.DPrepA
        o.freq_min = 350e6
        o.freq_max = 1.05e9
        o.Nbeam = 1
        o.Nf_out = 500
        o.Tobs = 1.0 * 3600.0
        o.Nf_max = 65536
        o.Bmax = 150000  # m
        o.Texp = 6 * 3600.0  # sec
        o.Tpoint = 6 * 3600.0  # sec

    elif hpso == HPSOs.hpso_max_Mid_s:
        o.pipeline = Pipelines.DPrepC
        o.freq_min = 350e6
        o.freq_max = 1.05e9
        o.Nbeam = 1
        o.Nf_out = 65536
        o.Tobs = 1.0 * 3600.0
        o.Nf_max = 65536
        o.Bmax = 150000  # m
        o.Texp = 6 * 3600.0  # sec
        o.Tpoint = 6 * 3600.0  # sec

    elif hpso == HPSOs.hpso_max_band5_Mid_c:
        o.pipeline = Pipelines.DPrepA
        o.freq_min = 8.5e9
        o.freq_max = 13.5e9
        o.Nbeam = 1
        o.Nf_out = 500
        o.Tobs = 1.0 * 3600.0
        o.Nf_max = 65536
        o.Bmax = 150000  # m
        o.Texp = 6 * 3600.0  # sec
        o.Tpoint = 6 * 3600.0  # sec

    elif hpso == HPSOs.hpso_max_band5_Mid_s:
        o.pipeline = Pipelines.DPrepC
        o.freq_min = 8.5e9
        o.freq_max = 13.5e9
        o.Nbeam = 1
        o.Nf_out = 65536
        o.Tobs = 1.0 * 3600.0
        o.Nf_max = 65536
        o.Bmax = 150000  # m
        o.Texp = 6 * 3600.0  # sec
        o.Tpoint = 6 * 3600.0  # sec

    else:
        raise Exception('Unknown HPSO %s!' % hpso)

    return o<|MERGE_RESOLUTION|>--- conflicted
+++ resolved
@@ -1,1798 +1,1359 @@
-"""
-Enumerates and defines the parameters of the telescopes, bands,
-pipelines, etc. Several methods are supplied by which values can be
-found by lookup as well (e.g. finding the telescope that is associated
-with a given mode)
-
-Parameters defined here include telecope parameters as well as
-physical constants. Generally, the output of the functions are
-ParameterContainer objects (usually referred to by the variable o in
-the methods below) that has parameters as fields.
-"""
-
-from __future__ import print_function
-
-from sympy import symbols
-import numpy as np
-
-from .container import ParameterContainer
-
-class Constants:
-    """
-    A new class that takes over the roles of sympy.physics.units and astropy.const, because it is simpler this way
-    """
-    kilo = 1000
-    mega = 1000000
-    giga = 1000000000
-    tera = 1000000000000
-    peta = 1000000000000000
-
-    degree = np.pi / 180
-    arcminute = np.pi / 180 / 60
-    arcsecond = np.pi / 180 / 60 / 60
-
-
-class Telescopes:
-    """
-    Enumerate the possible telescopes to choose from (used in
-    :meth:`apply_telescope_parameters`)
-    """
-    # The originally planned (pre-rebaselining) SKA1 telescopes. TODO: remove?
-    SKA1_Low_old = 'SKA1_Low_old'
-    SKA1_Mid_old = 'SKA1_Mid_old'
-    SKA1_Sur_old = 'SKA1_Survey_old'
-    # The rebaselined SKA1 telescopes
-    SKA1_Low = 'SKA1_Low'
-    SKA1_Mid = 'SKA1_Mid'
-    # Proposed SKA2 telescopes
-    SKA2_Low = 'SKA2_Low'
-    SKA2_Mid = 'SKA2_Mid'
-
-    # Currently supported telescopes (will show up in notebooks)
-    available_teles = (SKA1_Low, SKA1_Mid)
-
-class Bands:
-    """
-    Enumerate all possible bands (used in :meth:`apply_band_parameters`)
-    """
-    # SKA1 Bands
-    Low = 'Low'
-    Mid1 = 'Mid1'
-    Mid2 = 'Mid2'
-    Mid3 = 'Mid3'
-    Mid4 = 'Mid4'
-    Mid5A = 'Mid5A'
-    Mid5B = 'Mid5B'
-    Mid5C = 'Mid5C'
-    # SKA1 Survey bands - Now obsolete?
-    Sur1 = 'Sur1'
-    Sur2A = 'Sur2A'
-    Sur2B = 'Sur2B'
-    Sur3A = 'Sur3A'
-    Sur3B = 'Sur3B'
-    # SKA2 Bands
-    SKA2Low = 'LOWSKA2'
-    SKA2Mid = 'MIDSKA2'
-
-    # group the bands defined above into logically coherent sets
-    low_bands = {Low}
-    mid_bands = {Mid1, Mid2, Mid3, Mid4, Mid5A, Mid5B, Mid5C}
-    survey_bands = {Sur1, Sur2A, Sur2B, Sur3A, Sur3B}  # Now obsolete?
-    low_bands_ska2 = {SKA2Low}
-    mid_bands_ska2 = {SKA2Mid}
-
-    available_bands = (Low,
-                       Mid1, Mid2, Mid5A, Mid5B, Mid5C,
-                       Sur1)
-
-class Products:
-    """
-    Enumerate the SDP Products used in pipelines
-    """
-    Alert = 'Alert'
-    Average = 'Average'
-    Calibration_Source_Finding = 'Calibration Source Finding'
-    Correct = 'Correct'
-    Degrid = 'Degrid'
-    DFT = 'DFT'
-    Demix = 'Demix'
-    FFT = 'FFT'
-    Flag = 'Flag'
-    Grid = 'Grid'
-    Gridding_Kernel_Update = 'Gridding Kernel Update'
-    Degridding_Kernel_Update = 'Degridding Kernel Update'
-    Identify_Component = 'Identify Component'
-    Extract_LSM = 'Extract_LSM'
-    IFFT = 'IFFT'
-    Image_Spectral_Averaging = 'Image Spectral Averaging'
-    Image_Spectral_Fitting = 'Image Spectral Fitting'
-    Notify_GSM = 'Update GSM'
-    PhaseRotation = 'Phase Rotation'
-    PhaseRotationPredict = 'Phase Rotation Predict'
-    QA = 'QA'
-    Receive = 'Receive'
-    Reprojection = 'Reprojection'
-    ReprojectionPredict = 'Reprojection Predict'
-    Select = 'Select'
-    Solve = 'Solve'
-    Source_Find = 'Source Find'
-    Subtract_Visibility = 'Subtract Visibility'
-    Subtract_Image_Component = 'Subtract Image Component'
-    Update_LSM = 'Update LSM'
-    Visibility_Weighting = 'Visibility Weighting'
-
-class Pipelines:
-    """
-    Enumerate the SDP pipelines. These must map onto the Products. The HPSOs invoke these.
-    """
-    Ingest = 'Ingest' # Ingest pipeline
-    ICAL = 'ICAL'     # ICAL (the big one):produce calibration solutions
-    RCAL = 'RCAL'     # Produce calibration solutions in real time
-    DPrepA = 'DPrepA' # Produce continuum taylor term images in Stokes I
-    DPrepA_Image = 'DPrepA_Image' # Produce continuum taylor term images in Stokes I as CASA does in images
-    DPrepB = 'DPrepB' # Produce coarse continuum image cubes in I,Q,U,V (with Nf_out channels)
-    DPrepC = 'DPrepC' # Produce fine spectral resolution image cubes un I,Q,U,V (with Nf_out channels)
-    DPrepD = 'DPrepD' # Produce calibrated, averaged (In time and freq) visibility data
-    Fast_Img = 'Fast_Img' # Produce continuum subtracted residual image every 1s or so
-
-    input = [Ingest]
-    realtime = [Ingest, RCAL, Fast_Img]
-    imaging = [RCAL, ICAL, DPrepA, DPrepA_Image, DPrepB, DPrepC, Fast_Img]
-    output = [DPrepA, DPrepA_Image, DPrepB, DPrepC, Fast_Img]
-    all = [Ingest, ICAL, RCAL, DPrepA, DPrepA_Image, DPrepB, DPrepC, DPrepD, Fast_Img]
-    pure_pipelines = [Ingest, ICAL, RCAL, DPrepA, DPrepA_Image, DPrepB, DPrepC, DPrepD, Fast_Img]
-
-    # Pipelines that are currently supported (will show up in notebooks)
-    available_pipelines = all
-
-class HPSOs:
-    """
-    Enumerate the pipelines of each High Priority Science Objectives (used in :meth:`apply_hpso_parameters`)
-    """
-    # Not quite HPSOs (I think), but can be seen as maximal usecases and are treated like HPSOs #TODO check
-    hpso_max_Low_c = 'max_LOW_continuum'
-    hpso_max_Low_s = 'max_LOW_spectral'
-    hpso_max_Low_v = 'max_LOW_visibility'
-    hpso_max_Mid_c = 'max_MID_continuum'
-    hpso_max_Mid_s = 'max_MID_spectral'
-    hpso_max_Mid_v = 'max_MID_visibility'
-    hpso_max_band5_Mid_c = 'max_Band5_MID_continuum'
-    hpso_max_band5_Mid_s = 'max_Band5_MID_spectral'
-<<<<<<< HEAD
-
-    # The HPSOs
-    hpso01  = 'hpso01'
-    hpso02a = 'hpso02a'
-    hpso02b = 'hpso02b'
-    hpso04c = 'hpso04c'  # TODO - define this HPSO properly
-    hpso13  = 'hpso13'
-    hpso14  = 'hpso14'
-    hpso15  = 'hpso15'
-    hpso22  = 'hpso22'
-    hpso27  = 'hpso27'
-    hpso32  = 'hpso32'
-    hpso37a = 'hpso37a'
-    hpso37b = 'hpso37b'
-    hpso37c = 'hpso37c'
-    hpso38a = 'hpso38a'
-    hpso38b = 'hpso38b'
-
-    hpso_telescopes = {hpso01  : Telescopes.SKA1_Low,
-                       hpso02a : Telescopes.SKA1_Low,
-                       hpso02b : Telescopes.SKA1_Low,
-                       hpso04c : Telescopes.SKA1_Low,
-                       hpso13  : Telescopes.SKA1_Mid,   # originally Survey
-                       hpso14  : Telescopes.SKA1_Mid,
-                       hpso15  : Telescopes.SKA1_Mid,   # originally Survey, 'HI, limited spatial resolution'
-                       hpso22  : Telescopes.SKA1_Mid,   # Cradle of Life
-                       hpso27  : Telescopes.SKA1_Mid,
-                       hpso32  : Telescopes.SKA1_Mid,
-                       hpso37a : Telescopes.SKA1_Mid,
-                       hpso37b : Telescopes.SKA1_Mid,
-                       hpso37c : Telescopes.SKA1_Mid,
-                       hpso38a : Telescopes.SKA1_Mid,
-                       hpso38b : Telescopes.SKA1_Mid,
-                       hpso_max_Low_c : Telescopes.SKA1_Low,
-                       hpso_max_Low_s : Telescopes.SKA1_Low,
-                       hpso_max_Mid_c : Telescopes.SKA1_Mid,
-                       hpso_max_Mid_s : Telescopes.SKA1_Mid,
-                       hpso_max_band5_Mid_c : Telescopes.SKA1_Mid,
-                       hpso_max_band5_Mid_s : Telescopes.SKA1_Mid
-                       }
-
-    # Define all HPSO tasks
-    hpsoMaxLowC_DprepA = 'hpso_maxLow_c_DprepA'
-    hpso_maxLowS_DprepC = 'hpso_maxLow_s_DprepC'
-
-    hpsoMaxMidC_DprepA = 'hpso_maxMid_c_DprepA'
-    hpso_maxMidS_DprepC = 'hpso_maxMid_s_DprepC'
-
-    hpsoMaxBand5C_DprepA = 'hpso_maxBand5_DprepA'
-    hpso_maxBand5S_DprepC = 'hpso_maxBand5_DprepC'
-
-    hpso01Ingest  = 'hpso01Ingest'
-    hpso01RCAL    = 'hpso01RCAL'
-    hpso01ICAL    = 'hpso01ICAL'
-    hpso01DPrepA  = 'hpso01DPrepA'
-    hpso01DPrepB  = 'hpso01DPrepB'
-    hpso01DPrepC  = 'hpso01DPrepC'
-
-    hpso02aIngest = 'hpso02aIngest'
-    hpso02aRCAL   = 'hpso02aRCAL'
-    hpso02aICAL   = 'hpso02aICAL'
-    hpso02aDPrepA = 'hpso02aDPrepA'
-    hpso02aDPrepB = 'hpso02aDPrepB'
-    hpso02aDPrepC = 'hpso02aDPrepC'
-    hpso02aDPrepD = 'hpso02aDPrepD'
-
-    hpso02bIngest = 'hpso02bIngest'
-    hpso02bRCAL   = 'hpso02bRCAL'
-    hpso02bICAL   = 'hpso02bICAL'
-    hpso02bDPrepA = 'hpso02bDPrepA'
-    hpso02bDPrepB = 'hpso02bDPrepB'
-    hpso02bDPrepC = 'hpso02bDPrepC'
-    hpso02bDPrepD = 'hpso02bDPrepD'
-    
-    hpso04cIngest = 'hpso04cIngest'
-    hpso04cRCAL   = 'hpso04cRCAL'
-
-    hpso13Ingest  = 'hpso13Ingest'
-    hpso13RCAL    = 'hpso13RCAL'
-    hpso13ICAL    = 'hpso13ICAL'
-    hpso13DPrepA  = 'hpso13DPrepA'
-    hpso13DPrepB  = 'hpso13DPrepB'
-    hpso13DPrepC  = 'hpso13DPrepC'
-
-    hpso14Ingest  = 'hpso14Ingest'
-    hpso14RCAL    = 'hpso14RCAL'
-    hpso14ICAL    = 'hpso14ICAL'
-    hpso14DPrepA  = 'hpso14DPrepA'
-    hpso14DPrepB  = 'hpso14DPrepB'
-    hpso14DPrepC  = 'hpso14DPrepC'
-
-    hpso15Ingest  = 'hpso15Ingest'
-    hpso15RCAL    = 'hpso15RCAL'
-    hpso15ICAL    = 'hpso15ICAL'
-    hpso15DPrepA  = 'hpso15DPrepA'
-    hpso15DPrepB  = 'hpso15DPrepB'
-    hpso15DPrepC  = 'hpso15DPrepC'
-
-    hpso22Ingest  = 'hpso22Ingest'
-    hpso22RCAL    = 'hpso22RCAL'
-    hpso22ICAL    = 'hpso22ICAL'
-    hpso22DPrepA  = 'hpso22DPrepA'
-    hpso22DPrepB  = 'hpso22DPrepB'
-
-    hpso27Ingest  = 'hpso27Ingest'
-    hpso27RCAL    = 'hpso27RCAL'
-    hpso27ICAL    = 'hpso27ICAL'
-    hpso27DPrepA  = 'hpso27DPrepA'
-    hpso27DPrepB  = 'hpso27DPrepB'
-
-    hpso32Ingest  = 'hpso32Ingest'
-    hpso32RCAL    = 'hpso32RCAL'
-    hpso32ICAL    = 'hpso32ICAL'
-    hpso32DPrepB  = 'hpso32DPrepB'
-
-    hpso37aIngest = 'hpso37aIngest'
-    hpso37aRCAL   = 'hpso37aRCAL'
-    hpso37aICAL   = 'hpso37aICAL'
-    hpso37aDPrepA = 'hpso37aDPrepA'
-    hpso37aDPrepB = 'hpso37aDPrepB'
-
-    hpso37bIngest = 'hpso37bIngest'
-    hpso37bRCAL   = 'hpso37bRCAL'
-    hpso37bICAL   = 'hpso37bICAL'
-    hpso37bDPrepA = 'hpso37bDPrepA'
-    hpso37bDPrepB = 'hpso37bDPrepB'
-
-    hpso37cIngest = 'hpso37cIngest'
-    hpso37cRCAL   = 'hpso37cRCAL'
-    hpso37cICAL   = 'hpso37cICAL'
-    hpso37cDPrepA = 'hpso37cDPrepA'
-    hpso37cDPrepB = 'hpso37cDPrepB'
-
-    hpso38aIngest = 'hpso38aIngest'
-    hpso38aRCAL   = 'hpso38aRCAL'
-    hpso38aICAL   = 'hpso38aICAL'
-    hpso38aDPrepA = 'hpso38aDPrepA'
-    hpso38aDPrepB = 'hpso38aDPrepB'
-
-    hpso38bIngest = 'hpso38bIngest'
-    hpso38bRCAL   = 'hpso38bRCAL'
-    hpso38bICAL   = 'hpso38bICAL'
-    hpso38bDPrepA = 'hpso38bDPrepA'
-    hpso38bDPrepB = 'hpso38bDPrepB'
-
-    # Map each HPSO to its constituent tasks
-    hpso_tasks = {
-        hpso_max_Low_c : (hpsoMaxLowC_DprepA,),
-        hpso_max_Low_s : (hpso_maxLowS_DprepC,),
-        hpso_max_Mid_c : (hpsoMaxMidC_DprepA,),
-        hpso_max_Mid_s : (hpso_maxMidS_DprepC,),
-        hpso_max_band5_Mid_c : (hpsoMaxBand5C_DprepA,),
-        hpso_max_band5_Mid_s : (hpso_maxBand5S_DprepC,),
-        hpso01  : (hpso01Ingest,  hpso01RCAL,  hpso01ICAL,  hpso01DPrepA,  hpso01DPrepB,  hpso01DPrepC, hpso01DPrepD),
-        hpso02a : (hpso02aIngest, hpso02aRCAL, hpso02aICAL, hpso02aDPrepA, hpso02aDPrepB, hpso02aDPrepC, hpso02aDPrepD),
-        hpso02b : (hpso02bIngest, hpso02bRCAL, hpso02bICAL, hpso02bDPrepA, hpso02bDPrepB, hpso02bDPrepC, hpso02bDPrepD),
-        hpso04c : (hpso04cIngest, hpso04cRCAL),
-        hpso13  : (hpso13Ingest,  hpso13RCAL,  hpso13ICAL,  hpso13DPrepA,  hpso13DPrepB,  hpso13DPrepC),
-        hpso14  : (hpso14Ingest,  hpso14RCAL,  hpso14ICAL,  hpso14DPrepA,  hpso14DPrepB,  hpso14DPrepC),
-        hpso15  : (hpso15Ingest,  hpso15RCAL,  hpso15ICAL,  hpso15DPrepA,  hpso15DPrepB,  hpso15DPrepC),
-        hpso22  : (hpso22Ingest,  hpso22RCAL,  hpso22ICAL,  hpso22DPrepA,  hpso22DPrepB),
-        hpso27  : (hpso27Ingest,  hpso27RCAL,  hpso27ICAL,  hpso27DPrepA,  hpso27DPrepB),
-        hpso32  : (hpso32Ingest,  hpso32RCAL,  hpso32ICAL,  hpso32DPrepB),
-        hpso37a : (hpso37aIngest, hpso37aRCAL, hpso37aICAL, hpso37aDPrepA, hpso37aDPrepB),
-        hpso37b : (hpso37bIngest, hpso37bRCAL, hpso37bICAL, hpso37bDPrepA, hpso37bDPrepB),
-        hpso37c : (hpso37cIngest, hpso37cRCAL, hpso37cICAL, hpso37cDPrepA, hpso37cDPrepB),
-        hpso38a : (hpso38aIngest, hpso38aRCAL, hpso38aICAL, hpso38aDPrepA, hpso38aDPrepB),
-        hpso38b : (hpso38bIngest, hpso38bRCAL, hpso38bICAL, hpso38bDPrepA, hpso38bDPrepB) }
-
-    # Associate tasks with their relevant pipeline types
-    ingest_tasks = {hpso01Ingest, hpso02aIngest, hpso02bIngest, hpso04cIngest, hpso13Ingest, hpso13Ingest,
-                    hpso14Ingest, hpso15Ingest, hpso22Ingest, hpso27Ingest, hpso32Ingest, hpso37aIngest,
-                    hpso37bIngest, hpso37cIngest, hpso38aIngest, hpso38bIngest}
-
-    rcal_tasks =  {hpso01RCAL, hpso02aRCAL, hpso02bRCAL, hpso04cRCAL, hpso13RCAL, hpso13RCAL,
-                   hpso14RCAL, hpso15RCAL, hpso22RCAL, hpso27RCAL, hpso32RCAL, hpso37aRCAL,
-                   hpso37bRCAL, hpso37cRCAL, hpso38aRCAL, hpso38bRCAL}
-
-    ical_tasks =  {hpso01ICAL, hpso02aICAL, hpso02bICAL, hpso13ICAL, hpso13ICAL,
-                   hpso14ICAL, hpso15ICAL, hpso22ICAL, hpso27ICAL, hpso32ICAL, hpso37aICAL,
-                   hpso37bICAL, hpso37cICAL, hpso38aICAL, hpso38bICAL}
-
-    dprepA_tasks =  {hpso22DPrepA, hpsoMaxLowC_DprepA, hpsoMaxMidC_DprepA, hpsoMaxBand5C_DprepA}  # HPSO22 is Non-imaging?
-
-    dprepA_Image_tasks =  {hpso01DPrepA, hpso02aDPrepA, hpso02bDPrepA, hpso13DPrepA, hpso13DPrepA,
-                           hpso14DPrepA, hpso15DPrepA, hpso27DPrepA, hpso37aDPrepA,
-                           hpso37bDPrepA, hpso37cDPrepA, hpso38aDPrepA, hpso38bDPrepA}
-
-    dprepB_tasks =  {hpso01DPrepB, hpso02aDPrepB, hpso02bDPrepB, hpso13DPrepB, hpso13DPrepB,
-                     hpso14DPrepB, hpso15DPrepB, hpso22DPrepB, hpso27DPrepB, hpso32DPrepB, hpso37aDPrepB,
-                     hpso37bDPrepB, hpso37cDPrepB, hpso38aDPrepB, hpso38bDPrepB}
-
-    dprepC_tasks =  {hpso01DPrepC, hpso02aDPrepC, hpso02bDPrepC, hpso13DPrepC, hpso13DPrepC,
-                     hpso14DPrepC, hpso15DPrepC, hpso_maxLowS_DprepC, hpso_maxMidS_DprepC, hpso_maxBand5S_DprepC}
-
-    dprepD_tasks =  {hpso01DPrepD, hpso02aDPrepD, hpso02bDPrepD}
-                     
-    dprep_tasks = set.union(dprepA_tasks, dprepA_Image_tasks, dprepB_tasks, dprepC_tasks, dprepD_tasks)
-
-    all_tasks = set.union(ingest_tasks, rcal_tasks, ical_tasks, dprep_tasks)  #TODO: add fast_img
-
-    # Assert that we didn't forget to include any task in the "all_tasks" set
-    for hpso in hpso_tasks.keys():
-        for task in hpso_tasks[hpso]:
-            assert task in all_tasks
-=======
-    hpso01ICAL = '01ICAL'
-    hpso01DPrepA = '01DPrepA'
-    hpso01DPrepB = '01DPrepB'
-    hpso01DPrepC = '01DPrepC'
-    hpso01DPrepD = '01DPrepD'
-    hpso02aICAL = '02aICAL'
-    hpso02aDPrepA = '02aDPrepA'
-    hpso02aDPrepB = '02aDPrepB'
-    hpso02aDPrepC = '02aDPrepC'
-    hpso02aDPrepD = '02aDPrepD'
-    hpso02bICAL = '02bICAL'
-    hpso02bDPrepA = '02bDPrepA'
-    hpso02bDPrepB = '02bDPrepB'
-    hpso02bDPrepC = '02bDPrepC'
-    hpso02bDPrepD = '02bDPrepD'
-    hpso13ICAL = '13ICAL'
-    hpso13DPrepA = '13DPrepA'
-    hpso13DPrepB = '13DPrepB'
-    hpso13DPrepC = '13DPrepC'
-    hpso14ICAL = '14ICAL'
-    hpso14DPrepA = '14DPrepA'
-    hpso14DPrepB = '14DPrepB'
-    hpso14DPrepC = '14DPrepC'
-    hpso15ICAL = '15ICAL'
-    hpso15DPrepA = '15DPrepA'
-    hpso15DPrepB = '15DPrepB'
-    hpso15DPrepC = '15DPrepC'
-    hpso22ICAL = '22ICAL'
-    hpso22DPrepA = '22DPrepA'
-    hpso22DPrepB = '22DPrepB'
-    hpso27ICAL = '27ICAL'
-    hpso27DPrepA = '27DPrepA'
-    hpso27DPrepB = '27DPrepB'
-    hpso32ICAL = '32ICAL'
-    hpso32DPrepB = '32DPrepB'
-    hpso37aICAL = '37aICAL'
-    hpso37aDPrepA = '37aDPrepA'
-    hpso37aDPrepB = '37aDPrepB'
-    hpso37bICAL = '37bICAL'
-    hpso37bDPrepA = '37bDPrepA'
-    hpso37bDPrepB = '37bDPrepB'
-    hpso37cICAL = '37cICAL'
-    hpso37cDPrepA = '37cDPrepA'
-    hpso37cDPrepB = '37cDPrepB'
-    hpso38aICAL = '38aICAL'
-    hpso38aDPrepA = '38aDPrepA'
-    hpso38aDPrepB = '38aDPrepB'
-    hpso38bICAL = '38bICAL'
-    hpso38bDPrepA = '38bDPrepA'
-    hpso38bDPrepB = '38bDPrepB'
-
-    # group the HPSOs according to which telescope they refer to
-    #    hpsos_using_SKA1Low = {hpso01, hpso02a, hpso02b}
-    #hpsos_using_SKA1Mid = {hpso19, hpso22, hpso37a, hpso37b, hpso38a,
-#hpso38b, hpso14c, hpso14s, hpso14sfull}
-    #hpsos_originally_for_SKA1Sur = {hpso13, hpso15, hpso27c, hpso27s, hpso33, hpso35, hpso37c, hpso13c, hpso13s, hpso15c, hpso15s}
-    # Because we are no longer building Survey, assume that the HPSOs intended for Survey will run on Mid?
-#hpsos_using_SKA1Mid = hpsos_using_SKA1Mid | hpsos_originally_for_SKA1Sur
->>>>>>> eacb9c25
-
-    # HPSOs that are currently supported (will show up in notebooks).
-    # The High Priority Science Objective list below includes the
-    # HPSOs that were originally intended for The Survey
-    # telescope. These have since been reassigned to Mid.
-<<<<<<< HEAD
-    hpsos = {hpso01, hpso02a, hpso02b, hpso04c, hpso13, hpso14, hpso15, hpso22, hpso27, hpso32, hpso37a, hpso37b,
-             hpso37c, hpso38a, hpso38b}
-    available_hpsos = hpsos.union(
-        {hpso_max_Low_c, hpso_max_Low_s, hpso_max_Low_v, hpso_max_Mid_c, hpso_max_Mid_s, hpso_max_band5_Mid_c, hpso_max_band5_Mid_s, hpso_max_Mid_v})
-=======
-    hpsos = [          hpso01ICAL, hpso01DPrepA, hpso01DPrepB, hpso01DPrepC, hpso01DPrepD,
-                       hpso02aICAL, hpso02aDPrepA, hpso02aDPrepB, hpso02aDPrepC, hpso02aDPrepD,
-                       hpso02bICAL, hpso02bDPrepA, hpso02bDPrepB, hpso02bDPrepC, hpso02bDPrepD,
-                       hpso13ICAL, hpso13DPrepA, hpso13DPrepB, hpso13DPrepC,
-                       hpso14ICAL, hpso14DPrepA, hpso14DPrepB, hpso14DPrepC,
-                       hpso15ICAL, hpso15DPrepA, hpso15DPrepB, hpso15DPrepC,
-                       hpso22ICAL, hpso22DPrepA, hpso22DPrepB,
-                       hpso27ICAL, hpso27DPrepA, hpso27DPrepB,
-                       hpso32ICAL, hpso32DPrepB,
-                       hpso37aICAL,hpso37aDPrepA,hpso37aDPrepB,
-                       hpso37bICAL, hpso37bDPrepA, hpso37bDPrepB,
-                       hpso37cICAL, hpso37cDPrepA, hpso37cDPrepB,
-                       hpso38aICAL, hpso38aDPrepA, hpso38aDPrepB,
-                       hpso38bICAL, hpso38bDPrepA, hpso38bDPrepB]
-    available_hpsos = [hpso_max_Low_c, hpso_max_Low_s, hpso_max_Low_v,
-                       hpso_max_Mid_c, hpso_max_Mid_s, hpso_max_Mid_v,
-                       hpso_max_band5_Mid_c, hpso_max_band5_Mid_s] + hpsos
-
->>>>>>> eacb9c25
-
-def define_symbolic_variables(o):
-    """
-    This method defines the *symbolic* variables that we will use during computations
-    and that need to be kept symbolic during evaluation of formulae. One reason to do this would be to allow
-    the output formula to be optimized by varying this variable (such as with Tsnap and Nfacet)
-
-    :param o: The supplied ParameterContainer object, to which the symbolic variables are appended (in-place)
-    :returns: ParameterContainer
-    """
-    assert isinstance(o, ParameterContainer)
-    o.Nfacet = symbols("Nfacet", integer=True, positive=True)  # Number of facets
-    o.DeltaW_stack = symbols("DeltaW_stack", positive=True)
-
-    return o
-
-
-def define_design_equations_variables(o):
-    """
-    This method defines the *symbolic* variables that we will use during computations
-    and that may need to be kept symbolic during evaluation. One reason to do this would be to allow
-    the output formula to be optimized by varying these variables
-
-    :param o: A supplied ParameterContainer object, to which the symbolic variables are appended (in-place)
-    :returns: ParameterContainer
-    """
-    assert isinstance(o, ParameterContainer)
-
-    o.NfOut = symbols("N_f\,out", integer=True, positive=True)
-    o.Nmajor = symbols("N_major", integer=True, positive=True)
-    o.Nfacet = symbols("N_facet", integer=True, positive=True)
-    o.Ncu = symbols("N_cu", integer=True, positive=True)  # number of compute units.
-    o.RcuFLOP = symbols("R_cu\,FLOP", positive=True)  # peak FLOP capability of the compute unit
-    o.RcuInter = symbols("R_cu\,inter", positive=True)  # maximum bandwidth of interconnect per Compute Unit
-    o.RcuIo = symbols("R_cu\,io", positive=True)  # maximum I/O bandwidth of each compute unit to buffer
-    o.Rfft = symbols("R_FFT", positive=True)
-    o.Rinterfacet = symbols("R_interfacet", positive=True)
-    o.Rrp = symbols("R_RP", positive=True)
-    o.MuvGrid = symbols("M_uv\,grid", positive=True)
-    o.McuWork = symbols("M_cu\,work", positive=True)  # Size of main working memory of the compute unit
-    o.McuPool = symbols("M_cu\,pool", positive=True)  # Size of slower (swap) working memory of the compute unit
-    o.McuBuf = symbols("M_cu\,buf", positive=True)  # Size of buffer (or share of data-island local buffer)
-
-    o.RspecFLOP = symbols("R^spec_FLOP", positive=True)
-    o.RcontFLOP = symbols("R^cont_FLOP", positive=True)
-    o.RfastFLOP = symbols("R^fast_FLOP", positive=True)
-
-    o.RspecIo = symbols("R^spec_io", positive=True)
-    o.RcontIo = symbols("R^cont_io", positive=True)
-
-    o.Fci = symbols("F_ci", positive=True)
-    o.MspecBufVis = symbols("M^spec_buf\,vis", positive=True)
-    o.McontBufVis = symbols("M^cont_buf\,vis", positive=True)
-    return o
-
-
-def apply_global_parameters(o):
-    """
-    Applies the global parameters to the parameter container object o.
-
-    :param o: The supplied ParameterContainer object, to which the symbolic variables are appended (in-place)
-    :returns: ParameterContainer
-    """
-    assert isinstance(o, ParameterContainer)
-    o.c = 299792458  # The speed of light, in m/s (from sympy.physics.units.c)
-    o.Omega_E = 7.292115e-5  # Rotation relative to the fixed stars in radians/second
-    o.R_Earth = 6378136  # Radius if the Earth in meters (equal to astropy.const.R_earth.value)
-    o.epsilon_w = 0.01  # Amplitude level of w-kernels to include
-    #o.Mvis = 10.0  # Memory size of a single visibility datum in bytes. Set at 10 on 26 Jan 2016 (Ferdl Graser, CSP ICD)
-    o.Mvis = 12  # Memory size of a single visibility datum in bytes. See below. Estimated value may change (again).
-    o.Mjones = 64.0  # Memory size of a Jones matrix (taken from Ronald's calibration calculations)
-    o.Naa = 9  # Support Size of the A Kernel, in (linear) Pixels.
-    o.Nmm = 4  # Mueller matrix Factor: 1 is for diagonal terms only, 4 includes off-diagonal terms too.
-    o.Npp = 4  # Number of polarization products
-    o.Nw = 2  # Bytes per value
-    o.Mpx = 8.0  # Memory size of an image pixel in bytes
-    o.Mcpx = 16.0  # Memory size of a complex grid pixel in bytes
-    o.NAteam = 10 # Number of A-team sources used in demixing
-    # o.Qbw = 4.3 #changed from 1 to give 0.34 uv cells as the bw smearing limit. Should be investigated and linked to depend on amp_f_max, or grid_cell_error
-    o.Qfcv = 1.0  #changed to 1 to disable but retain ability to see affect in parameter sweep.
-    o.Qgcf = 8.0
-    o.Qkernel = 10.0  #  epsilon_f/ o.Qkernel is the fraction of a uv cell we allow frequence smearing at edge of convoluion kernel to - i.e error on u,v, position one kernel-radius from gridding point.
-    # o.grid_cell_error = 0.34 #found from tump time as given by SKAO at largest FoV (continuum).
-    o.Qw = 1.0
-    o.Qpix = 2.5  # Quality factor of synthesised beam oversampling
-    o.Qfov = 1.0 # Define this in case not defined below
-    o.amp_f_max = 1.02  # Added by Rosie Bolton, 1.02 is consistent with the dump time of 0.08s at 200km BL.
-    o.Tion = 10.0  #This was previously set to 60s (for PDR) May wish to use much smaller value.
-    o.Nf_min = 40  #minimum number of channels to still enable distributed computing, and to reconstruct 5 Taylor terms
-    o.Fast_Img_channels = 40  #minimum number of channels to still enable distributed computing, and to calculate spectral images
-    o.Nf_min_gran = 800 # minimum number of channels in predict output to prevent overly large output sizes
-    o.Ntt = 5 # Number of Taylor terms to compute
-    o.NB_parameters = 500 # Number of terms in B parametrization
-    o.r_facet_base = 0.2 #fraction of overlap (linear) in adjacent facets.
-    o.max_subband_freq_ratio = 1.35 #maximum frequency ratio supported within each subband. 1.35 comes from Jeff Wagg SKAO ("30% fractional bandwidth in subbands").
-    o.buffer_factor = 1  # The factor by which the buffer will be oversized. Factor 2 = "double buffering".
-    o.Qfov_ICAL = 2.7 #Put the Qfov factor for the ICAL pipeline in here. It is used to calculate the correlator dump rate for instances where the maximum baseline used for an experiment is smaller than the maximum possible for the array. In that case, we might be able to request a longer correlator integration time in the correlator.
-    o.Qmax_wproject = 1 # Maximum w-distance to use w-projection on (use w-stacking otherwise)
-
-    # From CSP we are ingesting 10 bytes per visibility (single
-    # polarization) built up as follows:
-    #
-    #   1 byte for time centroid
-    # + 8 bytes for complex visibility
-    # + 1 byte for flagging fraction, as per CSP ICD v.1.0.
-    #     (i.e. 8 bytes for a complex value)
-    # + 2 extra bytes for us to reconstruct timestamps etc.
-    # + 2 bytes added by "ingest"
-    # -----
-    #  12 bytes per datum.
-    #
-    # Somewhere in the "Receive Visibilities" Function of the
-    # Ingest Pipeline the 2 bytes additional information are
-    # dropped (or used).  However, now we add:
-    #
-    # +4 byte for Weights (1 float)
-    # +1 byte for Flags (1 bit per sample minimum).
-    #
-    # So the 12 bytes is the 8 for the complex value + 4 for the
-    # Weight, which makes 12.  We should also add at least 1 bit
-    # for Flags + some small amount of overhead for other meta
-    # data.
-
-    o.Nsource_find_iterations = 10 # Number of iterations in source finding
-    o.Nsource = 1000 # Number of point sources modelled TODO: Should be set per HPSO
-    o.Nminor = 1000 # Average number of minor cycles per major cycle
-    o.Nsolve = 10 # Number of Stefcal iterations
-    o.Nscales = 10 # Number of scales in MS-MFS - updated to match requirement: SDP_REQ-676 (L2)
-    o.Npatch = 4097 # Number of pixels in clean patch
-
-    # To be overridden by the pipelines
-    o.Nmajor = 2
-    o.Nselfcal = 3
-    o.Nmajortotal = o.Nmajor * (o.Nselfcal + 1)
-    o.NAProducts = 'all'  # Number of A^A terms to be modelled
-    o.tRCAL_G = 10.0 # Real time solution interval for Antenna gains
-    o.tICAL_G = 1.0 # Solution interval for Antenna gains
-    o.tICAL_B = 3600.0  # Solution interval for Bandpass
-    o.tICAL_I = 10.0 # Solution interval for Ionosphere
-    o.NIpatches = 1 # Number of ionospheric patches to solve
-    o.Tsolve = 10 * 60 # Calibration solution process frequency (task granularity)
-    o.Tsnap_min = 0.1
-    o.Tsnap = 10 * 60
-
-    # Pipeline variants
-    o.on_the_fly = False
-    o.blcoal = True
-    o.global_blcoal = False
-    o.scale_predict_by_facet = True
-    o.image_gridding = 0  # Pixels to pad to allow image-plane gridding
-
-    return o
-
-
-def apply_telescope_parameters(o, telescope):
-    """
-    Applies the parameters that apply to the supplied telescope to the parameter container object o
-
-    :param o: The supplied ParameterContainer object, to which the symbolic variables are appended (in-place)
-    :param telescope:
-    :returns: ParameterContainer
-    """
-    assert isinstance(o, ParameterContainer)
-    o.set_param('telescope', telescope)
-
-    if telescope == Telescopes.SKA1_Low:
-        o.Bmax = 65000  # Actually constructed max baseline in *m*
-        o.Ds = 35  # station "diameter" in metres
-        o.Na = 512  # number of antennas
-        o.Nbeam = 1  # number of beams
-        o.Nf_max = 65536  # maximum number of channels
-        o.B_dump_ref = 65000  # m
-        o.Tint_min = 0.9  # Minimum correlator integration time (dump time) in *sec* - in reference design
-        #o.baseline_bins = np.array((4900, 7100, 10400, 15100, 22100, 32200, 47000, 65000))  # m
-        #o.baseline_bin_distribution = np.array(
-            #(52.42399198, 7.91161595, 5.91534571, 9.15027832, 7.39594812, 10.56871804, 6.09159108, 0.54251081))#OLD 753 ECP Abs length only
-            #(49.79516935, 7.2018153,  6.30406311, 9.87679703, 7.89016813, 11.59539474, 6.67869761, 0.65789474))#LOW ECP 160015 Abs length only
-            #These layouts have been foreshortened with elevations of 50,60,70 degrees, and a range of azimuthal angles.
-            #(56.96094258,   8.22266894,   7.55474842,  11.56658646,   8.05191328, 5.67275575,   1.85699165,   0.11339293)) #LOW ECP 160015
-            #(60.31972106,   7.7165451,    6.92064107,  10.73309147,   7.3828517, 5.17047626,   1.6627458,    0.09392754)) #4a array
-            #(60.22065697,   7.72434788,   7.05826222,  10.72169655,   7.36441056, 5.15572168   1.66138048   0.09352366)) #OLD 753 ECP
-            
-        
-        o.baseline_bins = np.array((o.Bmax/16., o.Bmax/8., o.Bmax/4., o.Bmax/2., o.Bmax)) #neater baseline binning!
-        o.baseline_bin_distribution = np.array((49.3626883, 13.32914111, 13.65062318, 17.10107961, 6.5564678))#LOW ECP 160015 Abs length only
-            
-            
-        #o.amp_f_max = 1.08  # Added by Rosie Bolton, 1.02 is consistent with the dump time of 0.08s at 200km BL.
-        # o.NAProducts = o.nr_baselines # We must model the ionosphere for each station
-        o.NAProducts = 'all' # We must model the ionosphere for each station
-        o.tRCAL_G = 10.0
-        o.tICAL_G = 1.0 # Solution interval for Antenna gains
-        o.tICAL_B = 3600.0  # Solution interval for Bandpass
-        o.tICAL_I = 10.0 # Solution interval for Ionosphere
-        o.NIpatches = 30 # Number of ionospheric patches to solve
-
-    elif telescope == Telescopes.SKA1_Low_old:
-        o.Bmax = 100000  # Actually constructed max baseline in *m*
-        o.Ds = 35  # station "diameter" in metres
-        o.Na = 1024  # number of antennas
-        o.Nbeam = 1  # number of beams
-        o.Nf_max = 256000  # maximum number of channels
-        o.Tint_min = 0.6  # Minimum correlator integration time (dump time) in *sec* - in reference design
-        o.B_dump_ref = 100000  # m
-        o.baseline_bins = np.array((4900, 7100, 10400, 15100, 22100, 32200, 47000, 68500, 100000))  # m
-        o.baseline_bin_distribution = np.array((49.361, 7.187, 7.819, 5.758, 10.503, 9.213, 8.053, 1.985, 0.121))
-        o.amp_f_max = 1.02  # Added by Rosie Bolton, 1.02 is consistent with the dump time of 0.08s at 200km BL.
-        o.NAProducts = 'all' # We must model the ionosphere for each station
-        o.tRCAL_G = 10.0
-        o.tICAL_G = 1.0 # Solution interval for Antenna gains
-        o.tICAL_B = 3600.0  # Solution interval for Bandpass
-        o.tICAL_I = 10.0 # Solution interval for Ionosphere
-        o.NIpatches = 30 # Number of ionospheric patches to solve
-
-    elif telescope == Telescopes.SKA1_Mid:
-        o.Bmax = 150000  # Actually constructed max baseline in *m*
-        o.Ds = 13.5  # station "diameter" in metres, assume 13.5 as this matches the MeerKat antennas
-        o.Na = 133 + 64  # number of antennas (expressed as the sum between new and Meerkat antennas)
-        o.Nbeam = 1  # number of beams
-        o.Nf_max = 65536  # maximum number of channels
-        o.Tint_min = 0.14  # Minimum correlator integration time (dump time) in *sec* - in reference design
-        o.B_dump_ref = 150000  # m
-        # Rosie's conservative, ultra simple numbers (see Absolute_Baseline_length_distribution.ipynb)
-        o.baseline_bins = np.array((5000.,7500.,10000.,15000.,25000.,35000.,55000.,75000.,90000.,110000.,130000.,150000)) #"sensible" baseline bins
-        o.baseline_bin_distribution = np.array(( 6.14890420e+01,   5.06191389e+00 ,  2.83923113e+00 ,  5.08781928e+00, 7.13952645e+00,   3.75628206e+00,   5.73545412e+00,   5.48158127e+00, 1.73566136e+00,   1.51805606e+00,   1.08802653e-01 ,  4.66297083e-02))#July2-15 post-rebaselining, from Rebaselined_15July2015_SKA-SA.wgs84.197x4.txt % of baselines within each baseline bin
-        #o.baseline_bins = np.array((150000,)) #single bin
-        #o.baseline_bin_distribution = np.array((100,))#single bin, handy for debugging tests
-        #o.NAProducts = 3 # Most antennas can be modelled as the same. [deactivated for now]
-        o.tRCAL_G = 10.0
-        o.tICAL_G = 1.0 # Solution interval for Antenna gains
-        o.tICAL_B = 3600.0  # Solution interval for Bandpass
-        o.tICAL_I = 10.0 # Solution interval for Ionosphere
-        o.NIpatches = 1 # Number of ionospheric patches to solve
-        #o.Tion = 3600
-
-    elif telescope == Telescopes.SKA1_Mid_old:
-        o.Bmax = 200000  # Actually constructed max baseline, in *m*
-        o.Ds = 13.5  # station "diameter" in meters, 13.5 for Meerkat antennas
-        o.Na = 190 + 64  # number of antennas
-        o.Nbeam = 1  # number of beams
-        o.Nf_max = 256000  # maximum number of channels
-        o.B_dump_ref = 200000  # m
-        o.Tint_min = 0.08  # Minimum correlator integration time (dump time) in *sec* - in reference design
-        o.baseline_bins = np.array((4400, 6700, 10300, 15700, 24000, 36700, 56000, 85600, 130800, 200000))  # m
-        o.baseline_bin_distribution = np.array(
-            (57.453, 5.235, 5.562, 5.68, 6.076, 5.835, 6.353, 5.896, 1.846, 0.064))
-        o.amp_f_max = 1.02  # Added by Rosie Bolton, 1.02 is consistent with the dump time of 0.08s at 200km BL.
-        #o.NAProducts = 3 # Most antennas can be modelled as the same. [deactivated for now]
-        o.tRCAL_G = 10.0
-        o.tICAL_G = 1.0 # Solution interval for Antenna gains
-        o.tICAL_B = 3600.0  # Solution interval for Bandpass
-        o.tICAL_I = 10.0 # Solution interval for Ionosphere
-        o.NIpatches = 1 # Number of ionospheric patches to solve
-
-    elif telescope == Telescopes.SKA1_Sur_old:
-        o.Bmax = 50000  # Actually constructed max baseline, in *m*
-        o.Ds = 15  # station "diameter" in meters
-        o.Na = 96  # number of antennas
-        o.Nbeam = 36  # number of beams
-        o.Nf_max = 256000  # maximum number of channels
-        o.B_dump_ref = 50000  # m
-        o.Tint_min = 0.3  # Minimum correlator integration time (dump time) in *sec* - in reference design
-        o.baseline_bins = np.array((3800, 5500, 8000, 11500, 16600, 24000, 34600, 50000))  # m
-        o.baseline_bin_distribution = np.array((48.39, 9.31, 9.413, 9.946, 10.052, 10.738, 1.958, 0.193))
-        o.amp_f_max = 1.02  # Added by Rosie Bolton, 1.02 is consistent with the dump time of 0.08s at 200km BL.
-        #o.NAProducts = 1 # Each antenna can be modelled as the same. [deactivated for now]
-        o.tRCAL_G = 10.0
-        o.tICAL_G = 1.0 # Solution interval for Antenna gains
-        o.tICAL_B = 3600.0  # Solution interval for Bandpass
-        o.tICAL_I = 10.0 # Solution interval for Ionosphere
-        o.NIpatches = 1 # Number of ionospheric patches to solve
-
-    elif telescope == Telescopes.SKA2_Low:
-        o.Bmax = 180000  # Actually constructed max baseline, in *m*
-        o.Ds = 180  # station "diameter" in meters
-        o.Na = 155  # number of antennas
-        o.Nbeam = 200  # number of beams
-        o.B_dump_ref = 180000  # m
-        o.Nf_max = 256000  # maximum number of channels
-        o.Tint_min = 0.6  # Minimum correlator integration time (dump time) in *sec* - in reference design
-        o.B_dump_ref = 100000  # m
-        o.baseline_bins = np.array((4400, 6700, 10300, 15700, 24000, 36700, 56000, 85600, 130800, 180000))  # m
-        o.baseline_bin_distribution = np.array(
-            (57.453, 5.235, 5.563, 5.68, 6.076, 5.835, 6.352, 5.896, 1.846, 0.064))
-        o.amp_f_max = 1.02  # Added by Rosie Bolton, 1.02 is consistent with the dump time of 0.08s at 200km BL.
-        o.NAProducts = 'all' # We must model the ionosphere for each station
-        o.tRCAL_G = 10.0
-        o.tICAL_G = 1.0 # Solution interval for Antenna gains
-        o.tICAL_B = 3600.0  # Solution interval for Bandpass
-        o.tICAL_I = 10.0 # Solution interval for Ionosphere
-        o.NIpatches = 1 # Number of ionospheric patches to solve
-
-    elif telescope == Telescopes.SKA2_Mid:
-        o.Bmax = 1800000  # Actually constructed max baseline, in *m*
-        o.Ds = 15  # station "diameter" in meters
-        o.Na = 155  # number of antennas
-        o.Nbeam = 200  # number of beams
-        o.Nf_max = 256000  # maximum number of channels
-        o.B_dump_ref = 1800000  # m
-        o.Tint_min = 0.008  # Minimum correlator integration time (dump time) in *sec* - in reference design
-        o.baseline_bins = np.array((44000, 67000, 103000, 157000, 240000, 367000, 560000, 856000, 1308000, 1800000))
-        o.baseline_bin_distribution = np.array(
-            (57.453, 5.235, 5.563, 5.68, 6.076, 5.835, 6.352, 5.896, 1.846, 0.064))
-        o.amp_f_max = 1.02  # Added by Rosie Bolton, 1.02 is consistent with the dump time of 0.08s at 200km BL.
-        #o.NAProducts = 3 # Most antennas can be modelled as the same. [deactivated for now]
-        o.tRCAL_G = 10.0
-        o.tICAL_G = 1.0 # Solution interval for Antenna gains
-        o.tICAL_B = 3600.0  # Solution interval for Bandpass
-        o.tICAL_I = 10.0 # Solution interval for Ionosphere
-        o.NIpatches = 1 # Number of ionospheric patches to solve
-
-    else:
-        raise Exception('Unknown Telescope!')
-
-    o.telescope = telescope
-    return o
-
-def apply_band_parameters(o, band):
-    """
-    Applies the parameters that apply to the band to the parameter container object o
-
-    :param o: The supplied ParameterContainer object, to which the symbolic variables are appended (in-place)
-    :param band:
-    :returns: ParameterContainer
-    """
-    assert isinstance(o, ParameterContainer)
-    o.band = band
-    if band == Bands.Low:
-        o.telescope = Telescopes.SKA1_Low
-        o.freq_min = 50e6  # in Hz
-        o.freq_max = 350e6  # in Hz
-    elif band == Bands.Mid1:
-        o.telescope = Telescopes.SKA1_Mid
-        o.freq_min = 350e6
-        o.freq_max = 1.05e9
-    elif band == Bands.Mid2:
-        o.telescope = Telescopes.SKA1_Mid
-        o.freq_min = 949.367e6
-        o.freq_max = 1.7647e9
-    elif band == Bands.Mid3:
-        o.telescope = Telescopes.SKA1_Mid
-        o.freq_min = 1.65e9
-        o.freq_max = 3.05e9
-    elif band == Bands.Mid4:
-        o.telescope = Telescopes.SKA1_Mid
-        o.freq_min = 2.80e9
-        o.freq_max = 5.18e9
-    elif band == Bands.Mid5A:
-        o.telescope = Telescopes.SKA1_Mid
-        o.freq_min = 4.60e9
-        o.freq_max = 7.10e9
-    elif band == Bands.Mid5B:
-        o.telescope = Telescopes.SKA1_Mid
-        o.freq_min = 11.3e9
-        o.freq_max = 13.8e9
-    elif band == Bands.Mid5C:
-        print("Band = Mid5C: using 2x2.5GHz subbands from 4.6-9.6GHz for band 5")
-        o.telescope = Telescopes.SKA1_Mid
-        o.freq_min = 4.6e9
-        o.freq_max = 9.6e9
-    elif band == Bands.Sur1:
-        o.telescope = Telescopes.SKA1_Sur_old
-        o.freq_min = 350e6
-        o.freq_max = 850e6
-    elif band == Bands.Sur2A:
-        o.telescope = Telescopes.SKA1_Sur_old
-        o.freq_min = 650e6
-        o.freq_max = 1.35e9
-    elif band == Bands.Sur2B:
-        o.telescope = Telescopes.SKA1_Sur_old
-        o.freq_min = 1.17e9
-        o.freq_max = 1.67e9
-    elif band == Bands.Sur3A:
-        o.telescope = Telescopes.SKA1_Sur_old
-        o.freq_min = 1.5e9
-        o.freq_max = 2.0e9
-    elif band == Bands.Sur3B:
-        o.telescope = Telescopes.SKA1_Sur_old
-        o.freq_min = 3.5e9
-        o.freq_max = 4.0e9
-    elif band == Bands.SKA2Low:
-        o.telescope = Telescopes.SKA2_Low
-        o.freq_min = 70e6
-        o.freq_max = 350e6
-    elif band == Bands.SKA2Mid:
-        o.telescope = Telescopes.SKA2_Mid
-        o.freq_min = 450e6
-        o.freq_max = 1.05e9
-    else:
-        raise Exception('Unknown Band!')
-
-    return o
-
-
-def define_pipeline_products(o, pipeline, named_pipeline_products=[]):
-    o.pipeline = pipeline
-    o.products = {}
-    for product in named_pipeline_products:
-        o.products[product] = {'Rflop':0, 'Rio':0.0, 'Rinteract':0.0, 'MW_cache':0}
-    return o
-
-
-def apply_pipeline_parameters(o, pipeline):
-    """
-    Applies the parameters that apply to the pipeline to the parameter container object o
-
-    :param o: The supplied ParameterContainer object, to which the symbolic variables are appended (in-place)
-    :param pipeline: Type of pipeline
-    :raise Exception:
-    :returns: ParameterContainer
-    """
-    assert isinstance(o, ParameterContainer)
-    define_pipeline_products(o, pipeline)
-
-    if pipeline == Pipelines.Ingest:
-        o.Nf_out = o.Nf_max
-        o.Nselfcal = 0
-        o.Nmajor = 0
-        o.Nmajortotal = 0
-        o.Npp = 4 # We get everything
-        o.Tobs = 1. * 3600.0  # in seconds
-        if o.telescope == Telescopes.SKA1_Low:
-            o.amp_f_max = 1.08
-        elif o.telescope == Telescopes.SKA1_Mid:
-            o.amp_f_max = 1.034
-
-    elif pipeline == Pipelines.ICAL:
-        o.Qfov = o.Qfov_ICAL  # Field of view factor
-        o.Nselfcal = 3
-        o.Nmajor = 2
-        o.Nminor = 10000
-        o.Nmajortotal = o.Nmajor * (o.Nselfcal + 1) + 1
-        o.Qpix = 2.5  # Quality factor of synthesised beam oversampling
-        o.Nf_out = min(o.Nf_min, o.Nf_max)
-        o.Npp = 4 # We get everything
-        o.Tobs = 1. * 3600.0  # in seconds
-        if o.telescope == Telescopes.SKA1_Low:
-            o.amp_f_max = 1.08
-        elif o.telescope == Telescopes.SKA1_Mid:
-            o.amp_f_max = 1.034
-
-    elif pipeline == Pipelines.RCAL:
-        o.Qfov = 2.7  # Field of view factor
-        o.Nselfcal = 0
-        o.Nmajor = 0
-        o.Nmajortotal = o.Nmajor * (o.Nselfcal + 1) + 1
-        o.Qpix = 2.5  # Quality factor of synthesised beam oversampling
-        o.Nf_out = min(o.Nf_min, o.Nf_max)
-        o.Npp = 4 # We get everything
-        o.Tobs = 1. * 3600.0  # in seconds
-        o.Tsolve = 10
-        if o.telescope == Telescopes.SKA1_Low:
-            o.amp_f_max = 1.08
-        elif o.telescope == Telescopes.SKA1_Mid:
-            o.amp_f_max = 1.034
-
-    elif (pipeline == Pipelines.DPrepA) or (pipeline == Pipelines.DPrepA_Image):
-        o.Qfov = 1.0  # Field of view factor
-        o.Nselfcal = 0
-        o.Nmajor = 10
-        o.Nmajortotal = o.Nmajor * (o.Nselfcal + 1) + 1
-        o.Qpix = 2.5  # Quality factor of synthesised beam oversampling
-        o.Nf_out = min(o.Nf_min, o.Nf_max)
-        o.Npp = 2 # We only want Stokes I, V
-        o.Tobs = 1. * 3600.0  # in seconds
-        if o.telescope == Telescopes.SKA1_Low:
-            o.amp_f_max = 1.08
-        elif o.telescope == Telescopes.SKA1_Mid:
-            o.amp_f_max = 1.034
-
-    elif pipeline == Pipelines.DPrepB:
-        o.Qfov = 1.0  # Field of view factor
-        o.Nselfcal = 0
-        o.Nmajor = 10
-        o.Nmajortotal = o.Nmajor * (o.Nselfcal + 1) + 1
-        o.Qpix = 2.5  # Quality factor of synthesised beam oversampling
-        o.Npp = 4 # We want Stokes I, Q, U, V
-        o.Nf_out = min(o.Nf_min, o.Nf_max)
-        o.Tobs = 1. * 3600.0  # in seconds
-        if o.telescope == Telescopes.SKA1_Low:
-            o.amp_f_max = 1.08
-        elif o.telescope == Telescopes.SKA1_Mid:
-            o.amp_f_max = 1.034
-
-
-    elif pipeline == Pipelines.DPrepC:
-        o.Qfov = 1.0  # Field of view factor
-        o.Nselfcal = 0
-        o.Nmajor = 10
-        o.Nmajortotal = o.Nmajor * (o.Nselfcal + 1) + 1 
-        o.Qpix = 2.5  # Quality factor of synthesised beam oversampling
-        o.Nf_out = o.Nf_max  # The same as the maximum number of channels
-        o.Tobs = 1. * 3600
-        if o.telescope == Telescopes.SKA1_Low:
-            o.amp_f_max = 1.02
-        elif o.telescope == Telescopes.SKA1_Mid:
-            o.amp_f_max = 1.01
-        else:
-            raise Exception("amp_f_max not defined for Spectral mode for the telescope %s" % o.telescope)
-
-    elif pipeline == Pipelines.DPrepD:
-        o.Qfov = 1.0  # Field of view factor
-        o.Nselfcal = 0
-        o.Nmajor = 10
-        o.Nmajortotal = o.Nmajor * (o.Nselfcal + 1) + 1 
-        o.Qpix = 2.5  # Quality factor of synthesised beam oversampling
-        o.Nf_out = o.Nf_max  # The same as the maximum number of channels
-        o.Tint_out = o.Tint_min # Integration time for averaged visibilities
-        o.Tobs = 1. * 3600
-        if o.telescope == Telescopes.SKA1_Low:
-            o.amp_f_max = 1.02
-        elif o.telescope == Telescopes.SKA1_Mid:
-            o.amp_f_max = 1.01
-
-    elif pipeline == Pipelines.Fast_Img:
-        #TODO: check whether Naa (A kernel size) should be smaller (or zero) for fast imaging
-        #TODO: update this to cope with multiple timescales for output
-        o.Qfov = 0.9  # Field of view factor
-        o.Nselfcal = 0
-        o.Nmajor = 0
-        o.Nmajortotal = o.Nmajor * (o.Nselfcal + 1) + 1 
-        o.Qpix = 1.5  # Quality factor of synthesised beam oversampling
-        o.Nf_out = min(o.Fast_Img_channels, o.Nf_max)  # Initially this value was computed, but now capped to 500.
-        o.Npp = 2 # We only want Stokes I, V
-        o.Tobs = 1.0
-        o.Tsnap = o.Tobs
-        if o.telescope == Telescopes.SKA1_Low:
-            o.amp_f_max = 1.02
-        elif o.telescope == Telescopes.SKA1_Mid:
-            o.amp_f_max = 1.02
-
-        o.Nmm = 1 # Off diagonal terms probably not needed?
-
-    else:
-        raise Exception('Unknown pipeline: %s' % str(pipeline))
-
-    return o
-
-<<<<<<< HEAD
-def apply_hpso_parameters(o, hpso, hpso_task):
-=======
-def apply_hpso_parameters(o, hpso):
->>>>>>> eacb9c25
-    """
-    Applies the parameters that apply to the supplied HPSO to the parameter container object o. Each Telescope
-    serves only one specialised pipeline and one HPSO
-
-    :param o: The supplied ParameterContainer object, to which the symbolic variables are appended (in-place)
-    :param hpso: The HPSO
-    :param hpso_task: SDPTask (can be None?)
-    :returns: ParameterContainer
-    """
-    assert isinstance(o, ParameterContainer)
-<<<<<<< HEAD
-    assert hpso in HPSOs.available_hpsos  # Check that the HPSO is listed as being available for calculation
-    assert hpso in HPSOs.hpso_telescopes.keys()  # Check that this lookup has been defined
-
-    o.set_param('hpso', hpso)
-    o.set_param('telescope', HPSOs.hpso_telescopes[hpso])
-
-    if hpso_task is not None:
-        assert hpso_task in HPSOs.all_tasks
-        assert hpso_task in HPSOs.hpso_tasks[hpso]  # make sure a valid task has been defined for this HPSO
-
-        if hpso_task in HPSOs.ingest_tasks:
-            o.pipeline = Pipelines.Ingest
-        elif hpso_task in HPSOs.rcal_tasks:
-            o.pipeline = Pipelines.RCAL
-        elif hpso_task in HPSOs.ical_tasks:
-            o.pipeline = Pipelines.ICAL
-        elif hpso_task in HPSOs.dprepA_tasks:
-            o.pipeline = Pipelines.DPrepA
-        elif hpso_task in HPSOs.dprepB_tasks:
-            o.pipeline = Pipelines.DPrepB
-        elif hpso_task in HPSOs.dprepC_tasks:
-            o.pipeline = Pipelines.DPrepC
-        elif hpso_task in HPSOs.dprepD_tasks:
-            o.pipeline = Pipelines.DPrepD
-
-=======
-    o.band = 'HPSO ' + str(hpso)
-    o.hpso = hpso
-    if hpso == HPSOs.hpso_max_Low_c: #"Maximal" case for LOW
-        o.set_param('telescope', Telescopes.SKA1_Low)
-        o.pipeline = Pipelines.DPrepA
-        o.freq_min = 50e6
-        o.freq_max = 350e6
-        o.Nbeam = 1  # only 1 beam here
-        o.Tobs = 1.0 * 3600.0
-        o.Nf_max = 65536
-        o.Nf_out = 500
-        o.Bmax = 65000  # m
-        o.Texp = 6 * 3600.0  # sec
-        o.Tpoint = 6 * 3600.0  # sec
-    elif hpso == HPSOs.hpso_max_Low_s: #"Maximal" case for LOW
-        o.set_param('telescope', Telescopes.SKA1_Low)
-        o.pipeline = Pipelines.DPrepC
-        o.freq_min = 50e6
-        o.freq_max = 350e6
-        o.Nbeam = 1  # only 1 beam here
-        o.Tobs = 1.0 * 3600.0
-        o.Nf_max = 65536
-        o.Nf_out = 65536
-        o.Bmax = 65000  # m
-        o.Texp = 6 * 3600.0  # sec
-        o.Tpoint = 6 * 3600.0  # sec
->>>>>>> eacb9c25
-    elif hpso == HPSOs.hpso_max_Low_v: #"Maximal" case for LOW
-        o.set_param('telescope', Telescopes.SKA1_Low)
-        o.pipeline = Pipelines.DPrepD
-        o.freq_min = 50e6
-        o.freq_max = 350e6
-        o.Nbeam = 1  # only 1 beam here
-        o.Tobs = 1.0 * 3600.0
-        o.Nf_max = 65536
-        o.Nf_out = o.Nf_max // 4 # allow some visibility averaging
-        # Integration time for averaged visibilities, equivalent to
-        # o.Tint_out = o.Tint_min * 10.0
-        o.Tint_out = 9.0
-        o.Bmax = 65000  # m
-        o.Texp = 6 * 3600.0  # sec
-        o.Tpoint = 6 * 3600.0  # sec
-<<<<<<< HEAD
-=======
-    elif hpso == HPSOs.hpso_max_Mid_c:
-        o.set_param('telescope', Telescopes.SKA1_Mid)
-        o.pipeline = Pipelines.DPrepA
-        o.freq_min = 350e6
-        o.freq_max = 1.05e9
-        o.Nbeam = 1
-        o.Tobs = 1.0 * 3600.0
-        o.Nf_max = 65536
-        o.Nf_out = 500
-        o.Bmax = 150000  # m
-        o.Texp = 6 * 3600.0  # sec
-        o.Tpoint = 6 * 3600.0  # sec
-    elif hpso == HPSOs.hpso_max_Mid_s:
-        o.set_param('telescope', Telescopes.SKA1_Mid)
-        o.pipeline = Pipelines.DPrepC
-        o.freq_min = 350e6
-        o.freq_max = 1.05e9
-        o.Nbeam = 1
->>>>>>> eacb9c25
-        o.Tobs = 1.0 * 3600.0
-        o.Nf_max = 65536
-        o.Nf_out = 65536
-        o.Bmax = 150000  # m
-        o.Texp = 6 * 3600.0  # sec
-        o.Tpoint = 6 * 3600.0  # sec
-    elif hpso == HPSOs.hpso_max_Mid_v:
-        o.set_param('telescope', Telescopes.SKA1_Mid)
-        o.pipeline = Pipelines.DPrepD
-        o.freq_min = 350e6
-        o.freq_max = 1.05e9
-        o.Nbeam = 1
-<<<<<<< HEAD
-        o.Nf_out = 65536 // 4 # allow some visibility averaging
-            o.pipeline = Pipelines.DPrepA
-        elif hpso_task in HPSOs.dprepA_Image_tasks:
-            o.pipeline = Pipelines.DPrepA_Image
-        elif hpso_task in HPSOs.dprepB_tasks:
-            o.pipeline = Pipelines.DPrepB
-        elif hpso_task in HPSOs.dprepC_tasks:
-            o.pipeline = Pipelines.DPrepC
-    else:
-        o.pipeline = Pipelines.all  # TODO: this is incorrect, but what else do we assume?
-
-    if hpso == HPSOs.hpso01:
-=======
-        o.Tobs = 1.0 * 3600.0
-        o.Nf_max = 65536
-        o.Nf_out = o.Nf_max // 4 # allow some visibility averaging
-        # Integration time for averaged visibilities, equivalent to
-        # o.Tint_out = o.Tint_min * 10.0
-        o.Tint_out = 1.4
-        o.Bmax = 150000  # m
-        o.Texp = 6 * 3600.0  # sec
-        o.Tpoint = 6 * 3600.0  # sec
-    elif hpso == HPSOs.hpso_max_band5_Mid_c:
-        o.set_param('telescope', Telescopes.SKA1_Mid)
-        o.pipeline = Pipelines.DPrepA
-        o.freq_min = 8.5e9
-        o.freq_max = 13.5e9
-        o.Nbeam = 1
-        o.Tobs = 1.0 * 3600.0
-        o.Nf_max = 65536
-        o.Nf_out = 500
-        o.Bmax = 150000  # m
-        o.Texp = 6 * 3600.0  # sec
-        o.Tpoint = 6 * 3600.0  # sec
-    elif hpso == HPSOs.hpso_max_band5_Mid_s:
-        o.set_param('telescope', Telescopes.SKA1_Mid)
-        o.pipeline = Pipelines.DPrepC
-        o.freq_min = 8.5e9
-        o.freq_max = 13.5e9
-        o.Nbeam = 1
-        o.Tobs = 1.0 * 3600.0
-        o.Nf_max = 65536
-        o.Nf_out = 65536
-        o.Bmax = 150000  # m
-        o.Texp = 6 * 3600.0  # sec
-        o.Tpoint = 6 * 3600.0  # sec
-    elif hpso == HPSOs.hpso01ICAL:
-        o.set_param('telescope', Telescopes.SKA1_Low)
-        o.pipeline = Pipelines.ICAL
-        o.freq_min = 50e6
-        o.freq_max = 200e6
-        o.Nbeam = 2  # using 2 beams as per HPSO request...
-        o.Tobs = 6 * 3600.0
-        o.Nf_max = 65536 // o.Nbeam # only half the number of channels when Nbeam is doubled
-        o.Bmax = 65000  # m
-        o.Texp = 2500 * 3600.0  # sec
-        o.Tpoint = 1000 * 3600.0  # sec
-        o.Qfov = 2.7
-    elif hpso == HPSOs.hpso01DPrepA:
-        o.set_param('telescope', Telescopes.SKA1_Low)
-        o.pipeline = Pipelines.DPrepA_Image
-        o.freq_min = 50e6
-        o.freq_max = 200e6
-        o.Nbeam = 2  # using 2 beams as per HPSO request...
-        o.Tobs = 6 * 3600.0
-        o.Nf_max = 65536 // o.Nbeam # only half the number of channels when Nbeam is doubled
-        o.Bmax = 65000  # m
-        o.Texp = 2500 * 3600.0  # sec
-        o.Tpoint = 1000 * 3600.0  # sec
-    elif hpso == HPSOs.hpso01DPrepB:
-        o.set_param('telescope', Telescopes.SKA1_Low)
-        o.pipeline = Pipelines.DPrepB
-        o.freq_min = 50e6
-        o.freq_max = 200e6
-        o.Nbeam = 2  # using 2 beams as per HPSO request...
-        o.Tobs = 6 * 3600.0
-        o.Nf_max = 65536 // o.Nbeam # only half the number of channels when Nbeam is doubled
-        o.Nf_out = 500
-        o.Bmax = 65000  # m
-        o.Texp = 2500 * 3600.0  # sec
-        o.Tpoint = 1000 * 3600.0  # sec
-        o.Npp = 4
-    elif hpso == HPSOs.hpso01DPrepC:
-        o.set_param('telescope', Telescopes.SKA1_Low)
-        o.pipeline = Pipelines.DPrepC
-        o.freq_min = 50e6
-        o.freq_max = 200e6
-        o.Nbeam = 2  # using 2 beams as per HPSO request...
-        o.Tobs = 6 * 3600.0
-        o.Nf_max = 65536 // o.Nbeam # only half the number of channels when Nbeam is doubled
-        o.Nf_out = 1500  # 1500 channels in output
-        o.Bmax = 65000  # m
-        o.Texp = 2500 * 3600.0  # sec
-        o.Tpoint = 1000 * 3600.0  # sec
-        o.Npp = 4
-    elif hpso == HPSOs.hpso01DPrepD:
-        o.set_param('telescope', Telescopes.SKA1_Low)
-        o.pipeline = Pipelines.DPrepD
->>>>>>> eacb9c25
-        o.freq_min = 50e6
-        o.freq_max = 200e6
-        o.Nbeam = 2  # using 2 beams as per HPSO request...
-        o.Tobs = 6 * 3600.0
-        o.Nf_max = 65536 // o.Nbeam # only half the number of channels when Nbeam is doubled
-        o.Nf_out = o.Nf_max // 4
-        o.Tint_out = 9.0
-        o.Bmax = 65000  # m
-        o.Texp = 2500 * 3600.0  # sec
-        o.Tpoint = 1000 * 3600.0  # sec
-<<<<<<< HEAD
-        assert hpso_task is not None
-        if hpso_task == HPSOs.hpso01ICAL:
-            o.Qfov = 2.7
-        elif hpso_task == HPSOs.hpso01DPrepB:
-            o.Nf_out = 500  #
-            o.Npp = 4
-        elif hpso_task in (HPSOs.hpso01DPrepC, HPSOs.hpso01DPrepD):
-            o.Nf_out = 1500  # 1500 channels in output
-            o.Npp = 4
-
-    elif hpso == HPSOs.hpso02a:
-=======
-        o.Npp = 4
-    elif hpso == HPSOs.hpso02aICAL:
-        o.set_param('telescope', Telescopes.SKA1_Low)
-        o.pipeline = Pipelines.ICAL
-        o.freq_min = 50e6
-        o.freq_max = 200e6
-        o.Nbeam = 2  # using 2 beams as per HPSO request...
-        o.Tobs = 6 * 3600.0  # sec
-        o.Nf_max = 65536 // o.Nbeam # only half the number of channels when Nbeam is doubled
-        o.Bmax = 65000  # m
-        o.Texp = 2500 * 3600.0  # sec
-        o.Tpoint = 100 * 3600.0  # sec
-        o.Qfov = 1.8
-    elif hpso == HPSOs.hpso02aDPrepA:
-        o.set_param('telescope', Telescopes.SKA1_Low)
-        o.pipeline = Pipelines.DPrepA_Image
-        o.freq_min = 50e6
-        o.freq_max = 200e6
-        o.Nbeam = 2  # using 2 beams as per HPSO request...
-        o.Tobs = 6 * 3600.0  # sec
-        o.Nf_max = 65536 // o.Nbeam # only half the number of channels when Nbeam is doubled
-        o.Bmax = 65000  # m
-        o.Texp = 2500 * 3600.0  # sec
-        o.Tpoint = 100 * 3600.0  # sec
-    elif hpso == HPSOs.hpso02aDPrepB:
-        o.set_param('telescope', Telescopes.SKA1_Low)
-        o.pipeline = Pipelines.DPrepB
->>>>>>> eacb9c25
-        o.freq_min = 50e6
-        o.freq_max = 200e6
-        o.Nbeam = 2  # using 2 beams as per HPSO request...
-        o.Tobs = 6 * 3600.0  # sec
-<<<<<<< HEAD
-        o.Nf_max    = 65536/o.Nbeam #only half the number of channels when Nbeam is doubled
-        o.Bmax = 65000  # m
-        o.Texp = 2500 * 3600.0  # sec
-        o.Tpoint = 100 * 3600.0  # sec
-        assert hpso_task is not None
-        if hpso_task == HPSOs.hpso02aICAL:
-            o.Qfov = 1.8
-        elif hpso_task == HPSOs.hpso02aDPrepB:
-            o.Nf_out = 500  #
-            o.Npp = 4
-        elif hpso_task in (HPSOs.hpso02aDPrepC, HPSOs.hpso02aDPrepD): #TODO: DPrepC and DPrepD identical?
-            o.Nf_out = 1500  # 1500 channels in output
-            o.Npp = 4
-
-    elif hpso == HPSOs.hpso02b:
-=======
-        o.Nf_max = 65536 // o.Nbeam # only half the number of channels when Nbeam is doubled
-        o.Nf_out = 500  # 500 channel pseudo continuum output
-        o.Bmax = 65000  # m
-        o.Texp = 2500 * 3600.0  # sec
-        o.Tpoint = 100 * 3600.0  # sec
-        o.Npp = 4
-    elif hpso == HPSOs.hpso02aDPrepC:
-        o.set_param('telescope', Telescopes.SKA1_Low)
-        o.pipeline = Pipelines.DPrepC
-        o.freq_min = 50e6
-        o.freq_max = 200e6
-        o.Nbeam = 2  # using 2 beams as per HPSO request...
-        o.Tobs = 6 * 3600.0  # sec
-        o.Nf_max = 65536 // o.Nbeam # only half the number of channels when Nbeam is doubled
-        o.Nf_out = 1500  # 1500 channels in output
-        o.Bmax = 65000  # m
-        o.Texp = 2500 * 3600.0  # sec
-        o.Tpoint = 100 * 3600.0  # sec
-        o.Npp = 4
-    elif hpso == HPSOs.hpso02aDPrepD:
-        o.set_param('telescope', Telescopes.SKA1_Low)
-        o.pipeline = Pipelines.DPrepD
-        o.freq_min = 50e6
-        o.freq_max = 200e6
-        o.Nbeam = 2  # using 2 beams as per HPSO request...
-        o.Tobs = 6 * 3600.0  # sec
-        o.Nf_max = 65536 // o.Nbeam # only half the number of channels when Nbeam is doubled
-        o.Nf_out = o.Nf_max // 4
-        o.Tint_out = 9.0
-        o.Bmax = 65000  # m
-        o.Texp = 2500 * 3600.0  # sec
-        o.Tpoint = 100 * 3600.0  # sec
-        o.Npp = 4
-    elif hpso == HPSOs.hpso02bICAL:
-        o.set_param('telescope', Telescopes.SKA1_Low)
-        o.pipeline = Pipelines.ICAL
->>>>>>> eacb9c25
-        o.freq_min = 50e6
-        o.freq_max = 200e6
-        o.Nbeam = 2  # using 2 beams as per HPSO request...
-        o.Tobs = 6 * 3600.0  # sec
-        o.Nf_max = 65536 // o.Nbeam # only half the number of channels when Nbeam is doubled
-        o.Bmax = 65000  # m
-        o.Texp = 2500 * 3600.0  # sec
-        o.Tpoint = 10 * 3600.0  # sec
-<<<<<<< HEAD
-        assert hpso_task is not None
-        if hpso_task == HPSOs.hpso02bICAL:
-            o.Qfov = 1.8
-        elif hpso_task == HPSOs.hpso02bDPrepB:
-            o.Nf_out = 500  #
-            o.Npp = 4
-        elif hpso_task in (HPSOs.hpso02bDPrepC, HPSOs.hpso02bDPrepD):  #TODO: DPrepC and DPrepD identical?
-            o.Nf_out = 1500  # 1500 channels in output - test to see if this is cheaper than 500cont+1500spec
-            o.Npp = 4
-
-    elif hpso == HPSOs.hpso04c:  # Pulsar Search. #TODO: confirm the values in tis parameter list is correct
-        o.Tobs = 612  # seconds
-
-        # TODO: add missing parameters. The values below are copied from HPSO02b and are just placeholders
-
-        o.Nbeam = 1
-        o.Nf_max = 65536 # TODO: estimate the number of frequency channels we need to run RCAL
-        o.Bmax = 10000  # m # TODO: check assumption about Bmax here - visibility data just used to correct phase in RCAL
-        o.freq_min = 150e6  # TODO: placeholder value; please update
-        o.freq_max = 350e6 # TODO: placeholder value; please update
-
-    elif hpso == HPSOs.hpso13:
-=======
-        o.Qfov = 1.8
-    elif hpso == HPSOs.hpso02bDPrepA:
-        o.set_param('telescope', Telescopes.SKA1_Low)
-        o.pipeline = Pipelines.DPrepA_Image
-        o.freq_min = 50e6
-        o.freq_max = 200e6
-        o.Nbeam = 2  # using 2 beams as per HPSO request...
-        o.Tobs = 6 * 3600.0  # sec
-        o.Nf_max = 65536 // o.Nbeam # only half the number of channels when Nbeam is doubled
-        o.Bmax = 65000  # m
-        o.Texp = 2500 * 3600.0  # sec
-        o.Tpoint = 10 * 3600.0  # sec
-    elif hpso == HPSOs.hpso02bDPrepB:
-        o.set_param('telescope', Telescopes.SKA1_Low)
-        o.pipeline = Pipelines.DPrepB
-        o.freq_min = 50e6
-        o.freq_max = 200e6
-        o.Nbeam = 2  # using 2 beams as per HPSO request...
-        o.Tobs = 6 * 3600.0  # sec
-        o.Nf_max = 65536 // o.Nbeam # only half the number of channels when Nbeam is doubled
-        o.Nf_out = 500  # 500 channel pseudo continuum
-        o.Bmax = 65000  # m
-        o.Texp = 2500 * 3600.0  # sec
-        o.Tpoint = 10 * 3600.0  # sec
-        o.Npp = 4
-    elif hpso == HPSOs.hpso02bDPrepC:
-        o.set_param('telescope', Telescopes.SKA1_Low)
-        o.pipeline = Pipelines.DPrepC
-        o.freq_min = 50e6
-        o.freq_max = 200e6
-        o.Nbeam = 2  # using 2 beams as per HPSO request...
-        o.Tobs = 6 * 3600.0  # sec
-        o.Nf_max = 65536 // o.Nbeam # only half the number of channels when Nbeam is doubled
-        o.Nf_out = 1500  # 1500 channels in output - test to see if this is cheaper than 500cont+1500spec
-        o.Bmax = 65000  # m
-        o.Texp = 2500 * 3600.0  # sec
-        o.Tpoint = 10 * 3600.0  # sec
-        o.Npp = 4
-    elif hpso == HPSOs.hpso02bDPrepD:
-        o.set_param('telescope', Telescopes.SKA1_Low)
-        o.pipeline = Pipelines.DPrepD
-        o.freq_min = 50e6
-        o.freq_max = 200e6
-        o.Nbeam = 2  # using 2 beams as per HPSO request...
-        o.Tobs = 6 * 3600.0  # sec
-        o.Nf_max = 65536 // o.Nbeam # only half the number of channels when Nbeam is doubled
-        o.Nf_out = o.Nf_max // 4
-        o.Tint_out = 9.0
-        o.Bmax = 65000  # m
-        o.Texp = 2500 * 3600.0  # sec
-        o.Tpoint = 10 * 3600.0  # sec
-        o.Npp = 4
-    elif hpso == HPSOs.hpso13ICAL:
-        o.set_param('telescope', Telescopes.SKA1_Mid)  #WAS SURVEY: UPDATED
-        o.pipeline = Pipelines.ICAL
-        o.comment = 'HI, limited BW'
-        o.freq_min = 790e6
-        o.freq_max = 950e6
-        o.Tobs = 6 * 3600.0  # sec
-        o.Nf_max = 41000  #41k comes from assuming 3.9kHz width over 790-950MHz
-        o.Bmax = 40000  # m
-        o.Texp = 5000 * 3600.0  # sec
-        o.Tpoint = 1000 * 3600.0  # sec
-        o.Qfov = 2.7
-    elif hpso == HPSOs.hpso13DPrepA:
-        o.set_param('telescope', Telescopes.SKA1_Mid)  #WAS SURVEY: UPDATED
-        o.pipeline = Pipelines.DPrepA_Image
->>>>>>> eacb9c25
-        o.comment = 'HI, limited BW'
-        o.freq_min = 790e6
-        o.freq_max = 950e6
-        o.Tobs = 6 * 3600.0  # sec
-        o.Nf_max = 41000  #41k comes from assuming 3.9kHz width over 790-950MHz
-        o.Bmax = 40000  # m
-        o.Texp = 5000 * 3600.0  # sec
-        o.Tpoint = 1000 * 3600.0  # sec
-        assert hpso_task is not None
-        if hpso_task == HPSOs.hpso13ICAL:
-            o.Qfov = 2.7
-        elif hpso_task == HPSOs.hpso13DPrepB:
-            o.Nf_max = 65536
-            o.Nf_out = 500 #500 channel pseudo continuum
-            o.Npp = 2
-        elif hpso_task == HPSOs.hpso13DPrepC:
-            o.Nf_max = 65536
-            o.Nf_out = 3200
-            o.Npp = 2
-
-    elif hpso == HPSOs.hpso14:
-        o.comment = 'HI'
-        o.freq_min = 1.2e9
-        o.freq_max = 1.5e9 #Increase freq range to give >1.2 ratio for continuum
-        o.Tobs = 6 * 3600.0  # sec
-        o.Nf_max = 65536  #
-        o.Bmax = 25000  # m (25km set by experiment)
-        o.Texp = 2000 * 3600.0  # sec
-        o.Tpoint = 10 * 3600.0  # sec
-        assert hpso_task is not None
-        if hpso_task == HPSOs.hpso14ICAL:
-            o.Nf_out = 500
-            o.Qfov = 1.8
-        elif hpso_task == HPSOs.hpso14DPrepB:
-            o.freq_max = 1.5e9
-            o.Nf_max = 100  # 300 channel pseudo continuum (small BW)
-            o.Bmax = 25000  # m
-            o.Npp = 2
-        elif hpso_task == HPSOs.hpso14DPrepC:
-            o.freq_min = 1.3e9
-            o.freq_max = 1.4e9
-            o.Nf_max = 5000  # Only 5,000 spectral line channels.
-            o.Npp = 2
-
-    elif hpso == HPSOs.hpso15:
-        o.comment = 'HI, limited spatial resolution'
-        o.freq_min = 1.30e9 # was 1.415e9 #change this to give larger frac BW for continuum accuracy
-        o.freq_max = 1.56e9 # was 1.425e9 #increased to give 20% frac BW in continuum
-        o.Tobs = 4.4 * 3600.0  # sec
-        o.Nf_max = 65536
-        o.Bmax = 15000 #13000  # m (Experiment needs 13, use 15 (round up to nearest 5km) for ICAL as part of Science roll out work)
-        o.Texp = 12600 * 3600.0  # sec
-        o.Tpoint = 4.4 * 3600.0  # sec
-        assert hpso_task is not None
-        if hpso_task == HPSOs.hpso15ICAL:
-            o.Nf_out = 500
-            o.Qfov = 1.8
-        elif hpso_task == HPSOs.hpso15DPrepB:
-            o.Nf_out = 300 # 300 channels pseudo continuum
-            o.Npp = 2
-        elif hpso_task == HPSOs.hpso15DPrepC:
-            o.freq_min = 1.415e9
-            o.freq_max = 1.425e9
-            o.Nf_max = 2500  # Only 2,500 spectral line channels.
-            o.Npp = 2
-
-    elif hpso == HPSOs.hpso22:
-        o.comment = 'Cradle of life'
-        o.freq_min = 10e9
-        o.freq_max = 12e9
-        o.Tobs = 6 * 3600.0  # sec
-        o.Nf_max = 65536
-        o.Bmax = 150000  # m
-        o.Texp = 6000 * 3600.0  # sec
-        o.Tpoint = 600 * 3600.0  # sec
-<<<<<<< HEAD
-        assert hpso_task is not None
-        if hpso_task == HPSOs.hpso22ICAL:
-            o.Qfov = 2.7
-        elif hpso_task == HPSOs.hpso22DPrepB:
-            o.Nf_out = 500  # 500 channel continuum observation - band 5.
-            o.Tpoint = 600 * 3600.0  # sec
-            o.Npp = 4
-
-    elif hpso == HPSOs.hpso27:
-        o.set_param('telescope', Telescopes.SKA1_Mid)
-=======
-        o.Qfov = 2.7
-    elif hpso == HPSOs.hpso22DPrepA:
-        o.set_param('telescope', Telescopes.SKA1_Mid)
-        o.pipeline = Pipelines.DPrepA
-        o.comment = 'Cradle of life'
-        o.freq_min = 10e9
-        o.freq_max = 12e9
-        o.Tobs = 6 * 3600.0  # sec
-        o.Nf_max = 65536
-        o.Bmax = 150000  # m
-        o.Texp = 6000 * 3600.0  # sec
-        o.Tpoint = 600 * 3600.0  # sec
-    elif hpso == HPSOs.hpso22DPrepB:
-        o.set_param('telescope', Telescopes.SKA1_Mid)
-        o.pipeline = Pipelines.DPrepB
-        o.comment = 'Cradle of life'
-        o.freq_min = 10e9
-        o.freq_max = 12e9
-        o.Tobs = 6 * 3600.0  # sec
-        o.Nf_max = 65536
-        o.Nf_out = 500  # 500 channel continuum observation - band 5.
-        o.Bmax = 150000  # m
-        o.Texp = 6000 * 3600.0  # sec
-        o.Tpoint = 600 * 3600.0  # sec
-        o.Npp = 4
-    elif hpso == HPSOs.hpso27ICAL:
-        o.set_param('telescope', Telescopes.SKA1_Mid)
-        o.pipeline = Pipelines.ICAL
-        o.freq_min = 1.0e9
-        o.freq_max = 1.5e9
-        o.Tobs = 0.123 * 3600.0  # sec
-        o.Nf_max = 65536
-        o.Bmax = 50000  # m
-        o.Texp = 10000 * 3600.0  # sec
-        o.Tpoint = 0.123 * 3600.0  # sec
-        o.Qfov = 1.0
-    elif hpso == HPSOs.hpso27DPrepA:
-        o.set_param('telescope', Telescopes.SKA1_Mid)
-        o.pipeline = Pipelines.DPrepA_Image
->>>>>>> eacb9c25
-        o.freq_min = 1.0e9
-        o.freq_max = 1.5e9
-        o.Tobs = 0.123 * 3600.0  # sec
-        o.Nf_max = 65536
-        o.Bmax = 50000  # m
-        o.Texp = 10000 * 3600.0  # sec
-        o.Tpoint = 0.123 * 3600.0  # sec
-        assert hpso_task is not None
-        if hpso_task == HPSOs.hpso27ICAL:
-            o.Qfov = 1.0
-        elif hpso_task == HPSOs.hpso27DPrepB:
-            o.Nf_out = 500 # continuum experiment with 500 output channels
-            o.Npp = 4
-
-    elif hpso == HPSOs.hpso32: #defintions for interferometry support for SUC 32 are work in progress...
-        o.freq_min = 350e6
-        o.freq_max = 1050e6
-        o.Tobs = 2.2 * 3600.0  # sec
-        o.Nf_max = 65536
-        o.Nf_out = 500  # 700 channels required in output continuum cubes
-        o.Bmax = 20000  # m
-        o.Texp = 10000 * 3600.0  # sec
-        o.Tpoint = 2.2 * 3600.0  # sec
-        assert hpso_task is not None
-        if hpso_task == HPSOs.hpso32ICAL:
-            o.Qfov = 1.0
-        elif hpso_task == HPSOs.hpso32DPrepB:
-            o.Nf_out = 700  # 700 channels required in output continuum cubes
-            o.Npp = 2
-
-    elif hpso == HPSOs.hpso37a:
-        o.freq_min = 1e9
-        o.freq_max = 1.7e9
-        o.Tobs = 6 * 3600.0  # sec
-        o.Nf_max = 65536
-        o.Bmax = 150000  # m
-        o.Texp = 2000 * 3600.0  # sec
-        o.Tpoint = 95 * 3600.0  # sec
-<<<<<<< HEAD
-        assert hpso_task is not None
-        if hpso_task == HPSOs.hpso37aICAL:
-            o.Nf_out = 500  # 700 channels required in output continuum cubes
-            o.Qfov = 1.8
-        elif hpso_task == HPSOs.hpso37aDPrepB:
-            o.Nf_out = 700  # 700 channels required in output continuum cubes
-            o.Npp = 4
-
-    elif hpso == HPSOs.hpso37b:
-=======
-        o.Qfov = 1.8
-    elif hpso == HPSOs.hpso37aDPrepA:
-        o.set_param('telescope', Telescopes.SKA1_Mid)
-        o.pipeline = Pipelines.DPrepA_Image
-        o.freq_min = 1e9
-        o.freq_max = 1.7e9
-        o.Tobs = 6 * 3600.0  # sec
-        o.Nf_max = 65536
-        o.Bmax = 150000  # m
-        o.Texp = 2000 * 3600.0  # sec
-        o.Tpoint = 95 * 3600.0  # sec
-    elif hpso == HPSOs.hpso37aDPrepB:
-        o.set_param('telescope', Telescopes.SKA1_Mid)
-        o.pipeline = Pipelines.DPrepB
-        o.freq_min = 1e9
-        o.freq_max = 1.7e9
-        o.Tobs = 6 * 3600.0  # sec
-        o.Nf_max = 65536
-        o.Nf_out = 700  # 700 channels required in output continuum cubes
-        o.Bmax = 150000  # m
-        o.Texp = 2000 * 3600.0  # sec
-        o.Tpoint = 95 * 3600.0  # sec
-        o.Npp = 4
-    elif hpso == HPSOs.hpso37bICAL:
-        o.set_param('telescope', Telescopes.SKA1_Mid)
-        o.pipeline = Pipelines.ICAL
-        o.freq_min = 1e9
-        o.freq_max = 1.7e9
-        o.Tobs = 6 * 3600.0  # sec
-        o.Nf_max = 65536
-        o.Bmax = 150000  # m
-        o.Texp = 2000 * 3600.0  # sec
-        o.Tpoint = 2000 * 3600.0  # sec
-        o.Qfov = 2.7
-    elif hpso == HPSOs.hpso37bDPrepA:
-        o.set_param('telescope', Telescopes.SKA1_Mid)
-        o.pipeline = Pipelines.DPrepA_Image
->>>>>>> eacb9c25
-        o.freq_min = 1e9
-        o.freq_max = 1.7e9
-        o.Tobs = 6 * 3600.0  # sec
-        o.Nf_max = 65536
-        o.Bmax = 150000  # m
-        o.Texp = 2000 * 3600.0  # sec
-        o.Tpoint = 2000 * 3600.0  # sec
-<<<<<<< HEAD
-        assert hpso_task is not None
-        if hpso_task == HPSOs.hpso37bICAL:
-            o.Qfov = 2.7
-        elif hpso_task == HPSOs.hpso37bDPrepB:
-            o.Nf_out = 700  # 700 channels required in output continuum cubes
-            o.Npp = 4
-
-    elif hpso == HPSOs.hpso37c:
-=======
-    elif hpso == HPSOs.hpso37bDPrepB:
-        o.set_param('telescope', Telescopes.SKA1_Mid)
-        o.pipeline = Pipelines.DPrepB
-        o.freq_min = 1e9
-        o.freq_max = 1.7e9
-        o.Tobs = 6 * 3600.0  # sec
-        o.Nf_max = 65536
-        o.Nf_out = 700  # 700 channels required in output continuum cubes
-        o.Bmax = 150000  # m
-        o.Texp = 2000 * 3600.0  # sec
-        o.Tpoint = 2000 * 3600.0  # sec
-        o.Npp = 4
-    elif hpso == HPSOs.hpso37cICAL:
-        o.set_param('telescope', Telescopes.SKA1_Mid)
-        o.pipeline = Pipelines.ICAL
-        o.freq_min = 1e9
-        o.freq_max = 1.7e9
-        o.Tobs = 6 * 3600.0  # sec
-        o.Nf_max = 65536
-        o.Bmax = 95000 # m
-        o.Texp = 10000 * 3600.0  # sec
-        o.Tpoint = 95 * 3600.0  # sec
-        o.Qfov = 1.8
-    elif hpso == HPSOs.hpso37cDPrepA:
-        o.set_param('telescope', Telescopes.SKA1_Mid)
-        o.pipeline = Pipelines.DPrepA_Image
->>>>>>> eacb9c25
-        o.freq_min = 1e9
-        o.freq_max = 1.7e9
-        o.Tobs = 6 * 3600.0  # sec
-        o.Nf_max = 65536
-        o.Bmax = 95000 # m
-        o.Texp = 10000 * 3600.0  # sec
-        o.Tpoint = 95 * 3600.0  # sec
-        assert hpso_task is not None
-        if hpso_task == HPSOs.hpso37cICAL:
-            o.Qfov = 1.8
-        elif hpso_task == HPSOs.hpso37cDPrepB:
-            o.Nf_out = 700  # 700 channels required in output continuum cubes
-            o.Npp = 4
-
-    elif hpso == HPSOs.hpso38a:
-        o.freq_min = 7e9
-        o.freq_max = 11e9
-        o.Tobs = 6 * 3600.0  # sec
-        o.Nf_max = 65536
-        o.Bmax = 150000  # m
-        o.Texp = 1000 * 3600.0  # sec
-        o.Tpoint = 16.4 * 3600.0  # sec
-        assert hpso_task is not None
-        if hpso_task == HPSOs.hpso38aICAL:
-            o.Qfov = 1.8
-        elif hpso_task == HPSOs.hpso38aDPrepB:
-            o.Nf_out = 1000 #
-            o.Npp = 4
-
-    elif hpso == HPSOs.hpso38b:
-        o.freq_min = 7e9
-        o.freq_max = 11e9
-        o.Tobs = 6 * 3600.0  # sec
-        o.Nf_max = 65536
-        o.Bmax = 150000  # m
-        o.Texp = 1000 * 3600.0  # sec
-        o.Tpoint = 1000 * 3600.0  # sec
-        assert hpso_task is not None
-        if hpso_task == HPSOs.hpso38bICAL:
-            o.Qfov = 2.7
-        elif hpso_task == HPSOs.hpso38bDPrepB:
-            o.Nf_out = 1000 #
-            o.Npp = 4
-
-    elif hpso == HPSOs.hpso_max_Low_c: #"Maximal" case for LOW
-        o.pipeline = Pipelines.DPrepA
-        o.freq_min = 50e6
-        o.freq_max = 350e6
-        o.Nbeam = 1  # only 1 beam here
-        o.Nf_out = 500  #
-        o.Tobs = 1.0 * 3600.0
-        o.Nf_max = 65536
-        o.Bmax = 65000  # m
-        o.Texp = 6 * 3600.0  # sec
-        o.Tpoint = 6 * 3600.0  # sec
-
-    elif hpso == HPSOs.hpso_max_Low_s: #"Maximal" case for LOW
-        o.pipeline = Pipelines.DPrepC
-        o.freq_min = 50e6
-        o.freq_max = 350e6
-        o.Nbeam = 1  # only 1 beam here
-        o.Nf_out = 65536  #
-        o.Tobs = 1.0 * 3600.0
-        o.Nf_max = 65536
-        o.Bmax = 65000  # m
-        o.Texp = 6 * 3600.0  # sec
-        o.Tpoint = 6 * 3600.0  # sec
-
-    elif hpso == HPSOs.hpso_max_Mid_c:
-        o.pipeline = Pipelines.DPrepA
-        o.freq_min = 350e6
-        o.freq_max = 1.05e9
-        o.Nbeam = 1
-        o.Nf_out = 500
-        o.Tobs = 1.0 * 3600.0
-        o.Nf_max = 65536
-        o.Bmax = 150000  # m
-        o.Texp = 6 * 3600.0  # sec
-        o.Tpoint = 6 * 3600.0  # sec
-
-    elif hpso == HPSOs.hpso_max_Mid_s:
-        o.pipeline = Pipelines.DPrepC
-        o.freq_min = 350e6
-        o.freq_max = 1.05e9
-        o.Nbeam = 1
-        o.Nf_out = 65536
-        o.Tobs = 1.0 * 3600.0
-        o.Nf_max = 65536
-        o.Bmax = 150000  # m
-        o.Texp = 6 * 3600.0  # sec
-        o.Tpoint = 6 * 3600.0  # sec
-
-    elif hpso == HPSOs.hpso_max_band5_Mid_c:
-        o.pipeline = Pipelines.DPrepA
-        o.freq_min = 8.5e9
-        o.freq_max = 13.5e9
-        o.Nbeam = 1
-        o.Nf_out = 500
-        o.Tobs = 1.0 * 3600.0
-        o.Nf_max = 65536
-        o.Bmax = 150000  # m
-        o.Texp = 6 * 3600.0  # sec
-        o.Tpoint = 6 * 3600.0  # sec
-
-    elif hpso == HPSOs.hpso_max_band5_Mid_s:
-        o.pipeline = Pipelines.DPrepC
-        o.freq_min = 8.5e9
-        o.freq_max = 13.5e9
-        o.Nbeam = 1
-        o.Nf_out = 65536
-        o.Tobs = 1.0 * 3600.0
-        o.Nf_max = 65536
-        o.Bmax = 150000  # m
-        o.Texp = 6 * 3600.0  # sec
-        o.Tpoint = 6 * 3600.0  # sec
-
-    else:
-        raise Exception('Unknown HPSO %s!' % hpso)
-
-    return o+"""
+Enumerates and defines the parameters of the telescopes, bands,
+pipelines, etc. Several methods are supplied by which values can be
+found by lookup as well (e.g. finding the telescope that is associated
+with a given mode)
+
+Parameters defined here include telecope parameters as well as
+physical constants. Generally, the output of the functions are
+ParameterContainer objects (usually referred to by the variable o in
+the methods below) that has parameters as fields.
+"""
+
+from __future__ import print_function
+
+from sympy import symbols
+import numpy as np
+
+from .container import ParameterContainer
+
+class Constants:
+    """
+    A new class that takes over the roles of sympy.physics.units and astropy.const, because it is simpler this way
+    """
+    kilo = 1000
+    mega = 1000000
+    giga = 1000000000
+    tera = 1000000000000
+    peta = 1000000000000000
+
+    degree = np.pi / 180
+    arcminute = np.pi / 180 / 60
+    arcsecond = np.pi / 180 / 60 / 60
+
+
+class Telescopes:
+    """
+    Enumerate the possible telescopes to choose from (used in
+    :meth:`apply_telescope_parameters`)
+    """
+    # The originally planned (pre-rebaselining) SKA1 telescopes. TODO: remove?
+    SKA1_Low_old = 'SKA1_Low_old'
+    SKA1_Mid_old = 'SKA1_Mid_old'
+    SKA1_Sur_old = 'SKA1_Survey_old'
+    # The rebaselined SKA1 telescopes
+    SKA1_Low = 'SKA1_Low'
+    SKA1_Mid = 'SKA1_Mid'
+    # Proposed SKA2 telescopes
+    SKA2_Low = 'SKA2_Low'
+    SKA2_Mid = 'SKA2_Mid'
+
+    # Currently supported telescopes (will show up in notebooks)
+    available_teles = (SKA1_Low, SKA1_Mid)
+
+class Bands:
+    """
+    Enumerate all possible bands (used in :meth:`apply_band_parameters`)
+    """
+    # SKA1 Bands
+    Low = 'Low'
+    Mid1 = 'Mid1'
+    Mid2 = 'Mid2'
+    Mid3 = 'Mid3'
+    Mid4 = 'Mid4'
+    Mid5A = 'Mid5A'
+    Mid5B = 'Mid5B'
+    Mid5C = 'Mid5C'
+    # SKA1 Survey bands - Now obsolete?
+    Sur1 = 'Sur1'
+    Sur2A = 'Sur2A'
+    Sur2B = 'Sur2B'
+    Sur3A = 'Sur3A'
+    Sur3B = 'Sur3B'
+    # SKA2 Bands
+    SKA2Low = 'LOWSKA2'
+    SKA2Mid = 'MIDSKA2'
+
+    # group the bands defined above into logically coherent sets
+    low_bands = {Low}
+    mid_bands = {Mid1, Mid2, Mid3, Mid4, Mid5A, Mid5B, Mid5C}
+    survey_bands = {Sur1, Sur2A, Sur2B, Sur3A, Sur3B}  # Now obsolete?
+    low_bands_ska2 = {SKA2Low}
+    mid_bands_ska2 = {SKA2Mid}
+
+    available_bands = (Low,
+                       Mid1, Mid2, Mid5A, Mid5B, Mid5C,
+                       Sur1)
+
+class Products:
+    """
+    Enumerate the SDP Products used in pipelines
+    """
+    Alert = 'Alert'
+    Average = 'Average'
+    Calibration_Source_Finding = 'Calibration Source Finding'
+    Correct = 'Correct'
+    Degrid = 'Degrid'
+    DFT = 'DFT'
+    Demix = 'Demix'
+    FFT = 'FFT'
+    Flag = 'Flag'
+    Grid = 'Grid'
+    Gridding_Kernel_Update = 'Gridding Kernel Update'
+    Degridding_Kernel_Update = 'Degridding Kernel Update'
+    Identify_Component = 'Identify Component'
+    Extract_LSM = 'Extract_LSM'
+    IFFT = 'IFFT'
+    Image_Spectral_Averaging = 'Image Spectral Averaging'
+    Image_Spectral_Fitting = 'Image Spectral Fitting'
+    Notify_GSM = 'Update GSM'
+    PhaseRotation = 'Phase Rotation'
+    PhaseRotationPredict = 'Phase Rotation Predict'
+    QA = 'QA'
+    Receive = 'Receive'
+    Reprojection = 'Reprojection'
+    ReprojectionPredict = 'Reprojection Predict'
+    Select = 'Select'
+    Solve = 'Solve'
+    Source_Find = 'Source Find'
+    Subtract_Visibility = 'Subtract Visibility'
+    Subtract_Image_Component = 'Subtract Image Component'
+    Update_LSM = 'Update LSM'
+    Visibility_Weighting = 'Visibility Weighting'
+
+class Pipelines:
+    """
+    Enumerate the SDP pipelines. These must map onto the Products. The HPSOs invoke these.
+    """
+    Ingest = 'Ingest' # Ingest pipeline
+    ICAL = 'ICAL'     # ICAL (the big one):produce calibration solutions
+    RCAL = 'RCAL'     # Produce calibration solutions in real time
+    DPrepA = 'DPrepA' # Produce continuum taylor term images in Stokes I
+    DPrepA_Image = 'DPrepA_Image' # Produce continuum taylor term images in Stokes I as CASA does in images
+    DPrepB = 'DPrepB' # Produce coarse continuum image cubes in I,Q,U,V (with Nf_out channels)
+    DPrepC = 'DPrepC' # Produce fine spectral resolution image cubes un I,Q,U,V (with Nf_out channels)
+    DPrepD = 'DPrepD' # Produce calibrated, averaged (In time and freq) visibility data
+    Fast_Img = 'Fast_Img' # Produce continuum subtracted residual image every 1s or so
+
+    input = [Ingest]
+    realtime = [Ingest, RCAL, Fast_Img]
+    imaging = [RCAL, ICAL, DPrepA, DPrepA_Image, DPrepB, DPrepC, Fast_Img]
+    output = [DPrepA, DPrepA_Image, DPrepB, DPrepC, Fast_Img]
+    all = [Ingest, ICAL, RCAL, DPrepA, DPrepA_Image, DPrepB, DPrepC, DPrepD, Fast_Img]
+    pure_pipelines = [Ingest, ICAL, RCAL, DPrepA, DPrepA_Image, DPrepB, DPrepC, DPrepD, Fast_Img]
+
+    # Pipelines that are currently supported (will show up in notebooks)
+    available_pipelines = all
+
+class HPSOs:
+    """
+    Enumerate the pipelines of each High Priority Science Objectives (used in :meth:`apply_hpso_parameters`)
+    """
+    # Not quite HPSOs (I think), but can be seen as maximal usecases and are treated like HPSOs #TODO check
+    hpso_max_Low_c = 'max_LOW_continuum'
+    hpso_max_Low_s = 'max_LOW_spectral'
+    hpso_max_Low_v = 'max_LOW_visibility'
+    hpso_max_Mid_c = 'max_MID_continuum'
+    hpso_max_Mid_s = 'max_MID_spectral'
+    hpso_max_Mid_v = 'max_MID_visibility'
+    hpso_max_band5_Mid_c = 'max_Band5_MID_continuum'
+    hpso_max_band5_Mid_s = 'max_Band5_MID_spectral'
+
+    # The HPSOs
+    hpso01  = 'hpso01'
+    hpso02a = 'hpso02a'
+    hpso02b = 'hpso02b'
+    hpso04c = 'hpso04c'  # TODO - define this HPSO properly
+    hpso13  = 'hpso13'
+    hpso14  = 'hpso14'
+    hpso15  = 'hpso15'
+    hpso22  = 'hpso22'
+    hpso27  = 'hpso27'
+    hpso32  = 'hpso32'
+    hpso37a = 'hpso37a'
+    hpso37b = 'hpso37b'
+    hpso37c = 'hpso37c'
+    hpso38a = 'hpso38a'
+    hpso38b = 'hpso38b'
+
+    hpso_telescopes = {hpso01  : Telescopes.SKA1_Low,
+                       hpso02a : Telescopes.SKA1_Low,
+                       hpso02b : Telescopes.SKA1_Low,
+                       hpso04c : Telescopes.SKA1_Low,
+                       hpso13  : Telescopes.SKA1_Mid,   # originally Survey
+                       hpso14  : Telescopes.SKA1_Mid,
+                       hpso15  : Telescopes.SKA1_Mid,   # originally Survey, 'HI, limited spatial resolution'
+                       hpso22  : Telescopes.SKA1_Mid,   # Cradle of Life
+                       hpso27  : Telescopes.SKA1_Mid,
+                       hpso32  : Telescopes.SKA1_Mid,
+                       hpso37a : Telescopes.SKA1_Mid,
+                       hpso37b : Telescopes.SKA1_Mid,
+                       hpso37c : Telescopes.SKA1_Mid,
+                       hpso38a : Telescopes.SKA1_Mid,
+                       hpso38b : Telescopes.SKA1_Mid,
+                       hpso_max_Low_c : Telescopes.SKA1_Low,
+                       hpso_max_Low_s : Telescopes.SKA1_Low,
+                       hpso_max_Mid_c : Telescopes.SKA1_Mid,
+                       hpso_max_Mid_s : Telescopes.SKA1_Mid,
+                       hpso_max_band5_Mid_c : Telescopes.SKA1_Mid,
+                       hpso_max_band5_Mid_s : Telescopes.SKA1_Mid
+                       }
+
+    # Define all HPSO tasks
+    hpsoMaxLowC_DprepA = 'hpso_maxLow_c_DprepA'
+    hpso_maxLowS_DprepC = 'hpso_maxLow_s_DprepC'
+
+    hpsoMaxMidC_DprepA = 'hpso_maxMid_c_DprepA'
+    hpso_maxMidS_DprepC = 'hpso_maxMid_s_DprepC'
+
+    hpsoMaxBand5C_DprepA = 'hpso_maxBand5_DprepA'
+    hpso_maxBand5S_DprepC = 'hpso_maxBand5_DprepC'
+
+    hpso01Ingest  = 'hpso01Ingest'
+    hpso01RCAL    = 'hpso01RCAL'
+    hpso01ICAL    = 'hpso01ICAL'
+    hpso01DPrepA  = 'hpso01DPrepA'
+    hpso01DPrepB  = 'hpso01DPrepB'
+    hpso01DPrepC  = 'hpso01DPrepC'
+
+    hpso02aIngest = 'hpso02aIngest'
+    hpso02aRCAL   = 'hpso02aRCAL'
+    hpso02aICAL   = 'hpso02aICAL'
+    hpso02aDPrepA = 'hpso02aDPrepA'
+    hpso02aDPrepB = 'hpso02aDPrepB'
+    hpso02aDPrepC = 'hpso02aDPrepC'
+    hpso02aDPrepD = 'hpso02aDPrepD'
+
+    hpso02bIngest = 'hpso02bIngest'
+    hpso02bRCAL   = 'hpso02bRCAL'
+    hpso02bICAL   = 'hpso02bICAL'
+    hpso02bDPrepA = 'hpso02bDPrepA'
+    hpso02bDPrepB = 'hpso02bDPrepB'
+    hpso02bDPrepC = 'hpso02bDPrepC'
+    hpso02bDPrepD = 'hpso02bDPrepD'
+    
+    hpso04cIngest = 'hpso04cIngest'
+    hpso04cRCAL   = 'hpso04cRCAL'
+
+    hpso13Ingest  = 'hpso13Ingest'
+    hpso13RCAL    = 'hpso13RCAL'
+    hpso13ICAL    = 'hpso13ICAL'
+    hpso13DPrepA  = 'hpso13DPrepA'
+    hpso13DPrepB  = 'hpso13DPrepB'
+    hpso13DPrepC  = 'hpso13DPrepC'
+
+    hpso14Ingest  = 'hpso14Ingest'
+    hpso14RCAL    = 'hpso14RCAL'
+    hpso14ICAL    = 'hpso14ICAL'
+    hpso14DPrepA  = 'hpso14DPrepA'
+    hpso14DPrepB  = 'hpso14DPrepB'
+    hpso14DPrepC  = 'hpso14DPrepC'
+
+    hpso15Ingest  = 'hpso15Ingest'
+    hpso15RCAL    = 'hpso15RCAL'
+    hpso15ICAL    = 'hpso15ICAL'
+    hpso15DPrepA  = 'hpso15DPrepA'
+    hpso15DPrepB  = 'hpso15DPrepB'
+    hpso15DPrepC  = 'hpso15DPrepC'
+
+    hpso22Ingest  = 'hpso22Ingest'
+    hpso22RCAL    = 'hpso22RCAL'
+    hpso22ICAL    = 'hpso22ICAL'
+    hpso22DPrepA  = 'hpso22DPrepA'
+    hpso22DPrepB  = 'hpso22DPrepB'
+
+    hpso27Ingest  = 'hpso27Ingest'
+    hpso27RCAL    = 'hpso27RCAL'
+    hpso27ICAL    = 'hpso27ICAL'
+    hpso27DPrepA  = 'hpso27DPrepA'
+    hpso27DPrepB  = 'hpso27DPrepB'
+
+    hpso32Ingest  = 'hpso32Ingest'
+    hpso32RCAL    = 'hpso32RCAL'
+    hpso32ICAL    = 'hpso32ICAL'
+    hpso32DPrepB  = 'hpso32DPrepB'
+
+    hpso37aIngest = 'hpso37aIngest'
+    hpso37aRCAL   = 'hpso37aRCAL'
+    hpso37aICAL   = 'hpso37aICAL'
+    hpso37aDPrepA = 'hpso37aDPrepA'
+    hpso37aDPrepB = 'hpso37aDPrepB'
+
+    hpso37bIngest = 'hpso37bIngest'
+    hpso37bRCAL   = 'hpso37bRCAL'
+    hpso37bICAL   = 'hpso37bICAL'
+    hpso37bDPrepA = 'hpso37bDPrepA'
+    hpso37bDPrepB = 'hpso37bDPrepB'
+
+    hpso37cIngest = 'hpso37cIngest'
+    hpso37cRCAL   = 'hpso37cRCAL'
+    hpso37cICAL   = 'hpso37cICAL'
+    hpso37cDPrepA = 'hpso37cDPrepA'
+    hpso37cDPrepB = 'hpso37cDPrepB'
+
+    hpso38aIngest = 'hpso38aIngest'
+    hpso38aRCAL   = 'hpso38aRCAL'
+    hpso38aICAL   = 'hpso38aICAL'
+    hpso38aDPrepA = 'hpso38aDPrepA'
+    hpso38aDPrepB = 'hpso38aDPrepB'
+
+    hpso38bIngest = 'hpso38bIngest'
+    hpso38bRCAL   = 'hpso38bRCAL'
+    hpso38bICAL   = 'hpso38bICAL'
+    hpso38bDPrepA = 'hpso38bDPrepA'
+    hpso38bDPrepB = 'hpso38bDPrepB'
+
+    # Map each HPSO to its constituent tasks
+    hpso_tasks = {
+        hpso_max_Low_c : (hpsoMaxLowC_DprepA,),
+        hpso_max_Low_s : (hpso_maxLowS_DprepC,),
+        hpso_max_Mid_c : (hpsoMaxMidC_DprepA,),
+        hpso_max_Mid_s : (hpso_maxMidS_DprepC,),
+        hpso_max_band5_Mid_c : (hpsoMaxBand5C_DprepA,),
+        hpso_max_band5_Mid_s : (hpso_maxBand5S_DprepC,),
+        hpso01  : (hpso01Ingest,  hpso01RCAL,  hpso01ICAL,  hpso01DPrepA,  hpso01DPrepB,  hpso01DPrepC, hpso01DPrepD),
+        hpso02a : (hpso02aIngest, hpso02aRCAL, hpso02aICAL, hpso02aDPrepA, hpso02aDPrepB, hpso02aDPrepC, hpso02aDPrepD),
+        hpso02b : (hpso02bIngest, hpso02bRCAL, hpso02bICAL, hpso02bDPrepA, hpso02bDPrepB, hpso02bDPrepC, hpso02bDPrepD),
+        hpso04c : (hpso04cIngest, hpso04cRCAL),
+        hpso13  : (hpso13Ingest,  hpso13RCAL,  hpso13ICAL,  hpso13DPrepA,  hpso13DPrepB,  hpso13DPrepC),
+        hpso14  : (hpso14Ingest,  hpso14RCAL,  hpso14ICAL,  hpso14DPrepA,  hpso14DPrepB,  hpso14DPrepC),
+        hpso15  : (hpso15Ingest,  hpso15RCAL,  hpso15ICAL,  hpso15DPrepA,  hpso15DPrepB,  hpso15DPrepC),
+        hpso22  : (hpso22Ingest,  hpso22RCAL,  hpso22ICAL,  hpso22DPrepA,  hpso22DPrepB),
+        hpso27  : (hpso27Ingest,  hpso27RCAL,  hpso27ICAL,  hpso27DPrepA,  hpso27DPrepB),
+        hpso32  : (hpso32Ingest,  hpso32RCAL,  hpso32ICAL,  hpso32DPrepB),
+        hpso37a : (hpso37aIngest, hpso37aRCAL, hpso37aICAL, hpso37aDPrepA, hpso37aDPrepB),
+        hpso37b : (hpso37bIngest, hpso37bRCAL, hpso37bICAL, hpso37bDPrepA, hpso37bDPrepB),
+        hpso37c : (hpso37cIngest, hpso37cRCAL, hpso37cICAL, hpso37cDPrepA, hpso37cDPrepB),
+        hpso38a : (hpso38aIngest, hpso38aRCAL, hpso38aICAL, hpso38aDPrepA, hpso38aDPrepB),
+        hpso38b : (hpso38bIngest, hpso38bRCAL, hpso38bICAL, hpso38bDPrepA, hpso38bDPrepB) }
+
+    # Associate tasks with their relevant pipeline types
+    ingest_tasks = {hpso01Ingest, hpso02aIngest, hpso02bIngest, hpso04cIngest, hpso13Ingest, hpso13Ingest,
+                    hpso14Ingest, hpso15Ingest, hpso22Ingest, hpso27Ingest, hpso32Ingest, hpso37aIngest,
+                    hpso37bIngest, hpso37cIngest, hpso38aIngest, hpso38bIngest}
+
+    rcal_tasks =  {hpso01RCAL, hpso02aRCAL, hpso02bRCAL, hpso04cRCAL, hpso13RCAL, hpso13RCAL,
+                   hpso14RCAL, hpso15RCAL, hpso22RCAL, hpso27RCAL, hpso32RCAL, hpso37aRCAL,
+                   hpso37bRCAL, hpso37cRCAL, hpso38aRCAL, hpso38bRCAL}
+
+    ical_tasks =  {hpso01ICAL, hpso02aICAL, hpso02bICAL, hpso13ICAL, hpso13ICAL,
+                   hpso14ICAL, hpso15ICAL, hpso22ICAL, hpso27ICAL, hpso32ICAL, hpso37aICAL,
+                   hpso37bICAL, hpso37cICAL, hpso38aICAL, hpso38bICAL}
+
+    dprepA_tasks =  {hpso22DPrepA, hpsoMaxLowC_DprepA, hpsoMaxMidC_DprepA, hpsoMaxBand5C_DprepA}  # HPSO22 is Non-imaging?
+
+    dprepA_Image_tasks =  {hpso01DPrepA, hpso02aDPrepA, hpso02bDPrepA, hpso13DPrepA, hpso13DPrepA,
+                           hpso14DPrepA, hpso15DPrepA, hpso27DPrepA, hpso37aDPrepA,
+                           hpso37bDPrepA, hpso37cDPrepA, hpso38aDPrepA, hpso38bDPrepA}
+
+    dprepB_tasks =  {hpso01DPrepB, hpso02aDPrepB, hpso02bDPrepB, hpso13DPrepB, hpso13DPrepB,
+                     hpso14DPrepB, hpso15DPrepB, hpso22DPrepB, hpso27DPrepB, hpso32DPrepB, hpso37aDPrepB,
+                     hpso37bDPrepB, hpso37cDPrepB, hpso38aDPrepB, hpso38bDPrepB}
+
+    dprepC_tasks =  {hpso01DPrepC, hpso02aDPrepC, hpso02bDPrepC, hpso13DPrepC, hpso13DPrepC,
+                     hpso14DPrepC, hpso15DPrepC, hpso_maxLowS_DprepC, hpso_maxMidS_DprepC, hpso_maxBand5S_DprepC}
+
+    dprepD_tasks =  {hpso01DPrepD, hpso02aDPrepD, hpso02bDPrepD}
+                     
+    dprep_tasks = set.union(dprepA_tasks, dprepA_Image_tasks, dprepB_tasks, dprepC_tasks, dprepD_tasks)
+
+    all_tasks = set.union(ingest_tasks, rcal_tasks, ical_tasks, dprep_tasks)  #TODO: add fast_img
+
+    # Assert that we didn't forget to include any task in the "all_tasks" set
+    for hpso in hpso_tasks.keys():
+        for task in hpso_tasks[hpso]:
+            assert task in all_tasks
+
+    # HPSOs that are currently supported (will show up in notebooks).
+    # The High Priority Science Objective list below includes the
+    # HPSOs that were originally intended for The Survey
+    # telescope. These have since been reassigned to Mid.
+    hpsos = {hpso01, hpso02a, hpso02b, hpso04c, hpso13, hpso14, hpso15, hpso22, hpso27, hpso32, hpso37a, hpso37b,
+             hpso37c, hpso38a, hpso38b}
+    available_hpsos = hpsos.union(
+        {hpso_max_Low_c, hpso_max_Low_s, hpso_max_Low_v, hpso_max_Mid_c, hpso_max_Mid_s, hpso_max_band5_Mid_c, hpso_max_band5_Mid_s, hpso_max_Mid_v})
+
+def define_symbolic_variables(o):
+    """
+    This method defines the *symbolic* variables that we will use during computations
+    and that need to be kept symbolic during evaluation of formulae. One reason to do this would be to allow
+    the output formula to be optimized by varying this variable (such as with Tsnap and Nfacet)
+
+    :param o: The supplied ParameterContainer object, to which the symbolic variables are appended (in-place)
+    :returns: ParameterContainer
+    """
+    assert isinstance(o, ParameterContainer)
+    o.Nfacet = symbols("Nfacet", integer=True, positive=True)  # Number of facets
+    o.DeltaW_stack = symbols("DeltaW_stack", positive=True)
+
+    return o
+
+
+def define_design_equations_variables(o):
+    """
+    This method defines the *symbolic* variables that we will use during computations
+    and that may need to be kept symbolic during evaluation. One reason to do this would be to allow
+    the output formula to be optimized by varying these variables
+
+    :param o: A supplied ParameterContainer object, to which the symbolic variables are appended (in-place)
+    :returns: ParameterContainer
+    """
+    assert isinstance(o, ParameterContainer)
+
+    o.NfOut = symbols("N_f\,out", integer=True, positive=True)
+    o.Nmajor = symbols("N_major", integer=True, positive=True)
+    o.Nfacet = symbols("N_facet", integer=True, positive=True)
+    o.Ncu = symbols("N_cu", integer=True, positive=True)  # number of compute units.
+    o.RcuFLOP = symbols("R_cu\,FLOP", positive=True)  # peak FLOP capability of the compute unit
+    o.RcuInter = symbols("R_cu\,inter", positive=True)  # maximum bandwidth of interconnect per Compute Unit
+    o.RcuIo = symbols("R_cu\,io", positive=True)  # maximum I/O bandwidth of each compute unit to buffer
+    o.Rfft = symbols("R_FFT", positive=True)
+    o.Rinterfacet = symbols("R_interfacet", positive=True)
+    o.Rrp = symbols("R_RP", positive=True)
+    o.MuvGrid = symbols("M_uv\,grid", positive=True)
+    o.McuWork = symbols("M_cu\,work", positive=True)  # Size of main working memory of the compute unit
+    o.McuPool = symbols("M_cu\,pool", positive=True)  # Size of slower (swap) working memory of the compute unit
+    o.McuBuf = symbols("M_cu\,buf", positive=True)  # Size of buffer (or share of data-island local buffer)
+
+    o.RspecFLOP = symbols("R^spec_FLOP", positive=True)
+    o.RcontFLOP = symbols("R^cont_FLOP", positive=True)
+    o.RfastFLOP = symbols("R^fast_FLOP", positive=True)
+
+    o.RspecIo = symbols("R^spec_io", positive=True)
+    o.RcontIo = symbols("R^cont_io", positive=True)
+
+    o.Fci = symbols("F_ci", positive=True)
+    o.MspecBufVis = symbols("M^spec_buf\,vis", positive=True)
+    o.McontBufVis = symbols("M^cont_buf\,vis", positive=True)
+    return o
+
+
+def apply_global_parameters(o):
+    """
+    Applies the global parameters to the parameter container object o.
+
+    :param o: The supplied ParameterContainer object, to which the symbolic variables are appended (in-place)
+    :returns: ParameterContainer
+    """
+    assert isinstance(o, ParameterContainer)
+    o.c = 299792458  # The speed of light, in m/s (from sympy.physics.units.c)
+    o.Omega_E = 7.292115e-5  # Rotation relative to the fixed stars in radians/second
+    o.R_Earth = 6378136  # Radius if the Earth in meters (equal to astropy.const.R_earth.value)
+    o.epsilon_w = 0.01  # Amplitude level of w-kernels to include
+    #o.Mvis = 10.0  # Memory size of a single visibility datum in bytes. Set at 10 on 26 Jan 2016 (Ferdl Graser, CSP ICD)
+    o.Mvis = 12  # Memory size of a single visibility datum in bytes. See below. Estimated value may change (again).
+    o.Mjones = 64.0  # Memory size of a Jones matrix (taken from Ronald's calibration calculations)
+    o.Naa = 9  # Support Size of the A Kernel, in (linear) Pixels.
+    o.Nmm = 4  # Mueller matrix Factor: 1 is for diagonal terms only, 4 includes off-diagonal terms too.
+    o.Npp = 4  # Number of polarization products
+    o.Nw = 2  # Bytes per value
+    o.Mpx = 8.0  # Memory size of an image pixel in bytes
+    o.Mcpx = 16.0  # Memory size of a complex grid pixel in bytes
+    o.NAteam = 10 # Number of A-team sources used in demixing
+    # o.Qbw = 4.3 #changed from 1 to give 0.34 uv cells as the bw smearing limit. Should be investigated and linked to depend on amp_f_max, or grid_cell_error
+    o.Qfcv = 1.0  #changed to 1 to disable but retain ability to see affect in parameter sweep.
+    o.Qgcf = 8.0
+    o.Qkernel = 10.0  #  epsilon_f/ o.Qkernel is the fraction of a uv cell we allow frequence smearing at edge of convoluion kernel to - i.e error on u,v, position one kernel-radius from gridding point.
+    # o.grid_cell_error = 0.34 #found from tump time as given by SKAO at largest FoV (continuum).
+    o.Qw = 1.0
+    o.Qpix = 2.5  # Quality factor of synthesised beam oversampling
+    o.Qfov = 1.0 # Define this in case not defined below
+    o.amp_f_max = 1.02  # Added by Rosie Bolton, 1.02 is consistent with the dump time of 0.08s at 200km BL.
+    o.Tion = 10.0  #This was previously set to 60s (for PDR) May wish to use much smaller value.
+    o.Nf_min = 40  #minimum number of channels to still enable distributed computing, and to reconstruct 5 Taylor terms
+    o.Fast_Img_channels = 40  #minimum number of channels to still enable distributed computing, and to calculate spectral images
+    o.Nf_min_gran = 800 # minimum number of channels in predict output to prevent overly large output sizes
+    o.Ntt = 5 # Number of Taylor terms to compute
+    o.NB_parameters = 500 # Number of terms in B parametrization
+    o.r_facet_base = 0.2 #fraction of overlap (linear) in adjacent facets.
+    o.max_subband_freq_ratio = 1.35 #maximum frequency ratio supported within each subband. 1.35 comes from Jeff Wagg SKAO ("30% fractional bandwidth in subbands").
+    o.buffer_factor = 1  # The factor by which the buffer will be oversized. Factor 2 = "double buffering".
+    o.Qfov_ICAL = 2.7 #Put the Qfov factor for the ICAL pipeline in here. It is used to calculate the correlator dump rate for instances where the maximum baseline used for an experiment is smaller than the maximum possible for the array. In that case, we might be able to request a longer correlator integration time in the correlator.
+    o.Qmax_wproject = 1 # Maximum w-distance to use w-projection on (use w-stacking otherwise)
+
+    # From CSP we are ingesting 10 bytes per visibility (single
+    # polarization) built up as follows:
+    #
+    #   1 byte for time centroid
+    # + 8 bytes for complex visibility
+    # + 1 byte for flagging fraction, as per CSP ICD v.1.0.
+    #     (i.e. 8 bytes for a complex value)
+    # + 2 extra bytes for us to reconstruct timestamps etc.
+    # + 2 bytes added by "ingest"
+    # -----
+    #  12 bytes per datum.
+    #
+    # Somewhere in the "Receive Visibilities" Function of the
+    # Ingest Pipeline the 2 bytes additional information are
+    # dropped (or used).  However, now we add:
+    #
+    # +4 byte for Weights (1 float)
+    # +1 byte for Flags (1 bit per sample minimum).
+    #
+    # So the 12 bytes is the 8 for the complex value + 4 for the
+    # Weight, which makes 12.  We should also add at least 1 bit
+    # for Flags + some small amount of overhead for other meta
+    # data.
+
+    o.Nsource_find_iterations = 10 # Number of iterations in source finding
+    o.Nsource = 1000 # Number of point sources modelled TODO: Should be set per HPSO
+    o.Nminor = 1000 # Average number of minor cycles per major cycle
+    o.Nsolve = 10 # Number of Stefcal iterations
+    o.Nscales = 10 # Number of scales in MS-MFS - updated to match requirement: SDP_REQ-676 (L2)
+    o.Npatch = 4097 # Number of pixels in clean patch
+
+    # To be overridden by the pipelines
+    o.Nmajor = 2
+    o.Nselfcal = 3
+    o.Nmajortotal = o.Nmajor * (o.Nselfcal + 1)
+    o.NAProducts = 'all'  # Number of A^A terms to be modelled
+    o.tRCAL_G = 10.0 # Real time solution interval for Antenna gains
+    o.tICAL_G = 1.0 # Solution interval for Antenna gains
+    o.tICAL_B = 3600.0  # Solution interval for Bandpass
+    o.tICAL_I = 10.0 # Solution interval for Ionosphere
+    o.NIpatches = 1 # Number of ionospheric patches to solve
+    o.Tsolve = 10 * 60 # Calibration solution process frequency (task granularity)
+    o.Tsnap_min = 0.1
+    o.Tsnap = 10 * 60
+
+    # Pipeline variants
+    o.on_the_fly = False
+    o.blcoal = True
+    o.global_blcoal = False
+    o.scale_predict_by_facet = True
+    o.image_gridding = 0  # Pixels to pad to allow image-plane gridding
+
+    return o
+
+
+def apply_telescope_parameters(o, telescope):
+    """
+    Applies the parameters that apply to the supplied telescope to the parameter container object o
+
+    :param o: The supplied ParameterContainer object, to which the symbolic variables are appended (in-place)
+    :param telescope:
+    :returns: ParameterContainer
+    """
+    assert isinstance(o, ParameterContainer)
+    o.set_param('telescope', telescope)
+
+    if telescope == Telescopes.SKA1_Low:
+        o.Bmax = 65000  # Actually constructed max baseline in *m*
+        o.Ds = 35  # station "diameter" in metres
+        o.Na = 512  # number of antennas
+        o.Nbeam = 1  # number of beams
+        o.Nf_max = 65536  # maximum number of channels
+        o.B_dump_ref = 65000  # m
+        o.Tint_min = 0.9  # Minimum correlator integration time (dump time) in *sec* - in reference design
+        #o.baseline_bins = np.array((4900, 7100, 10400, 15100, 22100, 32200, 47000, 65000))  # m
+        #o.baseline_bin_distribution = np.array(
+            #(52.42399198, 7.91161595, 5.91534571, 9.15027832, 7.39594812, 10.56871804, 6.09159108, 0.54251081))#OLD 753 ECP Abs length only
+            #(49.79516935, 7.2018153,  6.30406311, 9.87679703, 7.89016813, 11.59539474, 6.67869761, 0.65789474))#LOW ECP 160015 Abs length only
+            #These layouts have been foreshortened with elevations of 50,60,70 degrees, and a range of azimuthal angles.
+            #(56.96094258,   8.22266894,   7.55474842,  11.56658646,   8.05191328, 5.67275575,   1.85699165,   0.11339293)) #LOW ECP 160015
+            #(60.31972106,   7.7165451,    6.92064107,  10.73309147,   7.3828517, 5.17047626,   1.6627458,    0.09392754)) #4a array
+            #(60.22065697,   7.72434788,   7.05826222,  10.72169655,   7.36441056, 5.15572168   1.66138048   0.09352366)) #OLD 753 ECP
+            
+        
+        o.baseline_bins = np.array((o.Bmax/16., o.Bmax/8., o.Bmax/4., o.Bmax/2., o.Bmax)) #neater baseline binning!
+        o.baseline_bin_distribution = np.array((49.3626883, 13.32914111, 13.65062318, 17.10107961, 6.5564678))#LOW ECP 160015 Abs length only
+            
+            
+        #o.amp_f_max = 1.08  # Added by Rosie Bolton, 1.02 is consistent with the dump time of 0.08s at 200km BL.
+        # o.NAProducts = o.nr_baselines # We must model the ionosphere for each station
+        o.NAProducts = 'all' # We must model the ionosphere for each station
+        o.tRCAL_G = 10.0
+        o.tICAL_G = 1.0 # Solution interval for Antenna gains
+        o.tICAL_B = 3600.0  # Solution interval for Bandpass
+        o.tICAL_I = 10.0 # Solution interval for Ionosphere
+        o.NIpatches = 30 # Number of ionospheric patches to solve
+
+    elif telescope == Telescopes.SKA1_Low_old:
+        o.Bmax = 100000  # Actually constructed max baseline in *m*
+        o.Ds = 35  # station "diameter" in metres
+        o.Na = 1024  # number of antennas
+        o.Nbeam = 1  # number of beams
+        o.Nf_max = 256000  # maximum number of channels
+        o.Tint_min = 0.6  # Minimum correlator integration time (dump time) in *sec* - in reference design
+        o.B_dump_ref = 100000  # m
+        o.baseline_bins = np.array((4900, 7100, 10400, 15100, 22100, 32200, 47000, 68500, 100000))  # m
+        o.baseline_bin_distribution = np.array((49.361, 7.187, 7.819, 5.758, 10.503, 9.213, 8.053, 1.985, 0.121))
+        o.amp_f_max = 1.02  # Added by Rosie Bolton, 1.02 is consistent with the dump time of 0.08s at 200km BL.
+        o.NAProducts = 'all' # We must model the ionosphere for each station
+        o.tRCAL_G = 10.0
+        o.tICAL_G = 1.0 # Solution interval for Antenna gains
+        o.tICAL_B = 3600.0  # Solution interval for Bandpass
+        o.tICAL_I = 10.0 # Solution interval for Ionosphere
+        o.NIpatches = 30 # Number of ionospheric patches to solve
+
+    elif telescope == Telescopes.SKA1_Mid:
+        o.Bmax = 150000  # Actually constructed max baseline in *m*
+        o.Ds = 13.5  # station "diameter" in metres, assume 13.5 as this matches the MeerKat antennas
+        o.Na = 133 + 64  # number of antennas (expressed as the sum between new and Meerkat antennas)
+        o.Nbeam = 1  # number of beams
+        o.Nf_max = 65536  # maximum number of channels
+        o.Tint_min = 0.14  # Minimum correlator integration time (dump time) in *sec* - in reference design
+        o.B_dump_ref = 150000  # m
+        # Rosie's conservative, ultra simple numbers (see Absolute_Baseline_length_distribution.ipynb)
+        o.baseline_bins = np.array((5000.,7500.,10000.,15000.,25000.,35000.,55000.,75000.,90000.,110000.,130000.,150000)) #"sensible" baseline bins
+        o.baseline_bin_distribution = np.array(( 6.14890420e+01,   5.06191389e+00 ,  2.83923113e+00 ,  5.08781928e+00, 7.13952645e+00,   3.75628206e+00,   5.73545412e+00,   5.48158127e+00, 1.73566136e+00,   1.51805606e+00,   1.08802653e-01 ,  4.66297083e-02))#July2-15 post-rebaselining, from Rebaselined_15July2015_SKA-SA.wgs84.197x4.txt % of baselines within each baseline bin
+        #o.baseline_bins = np.array((150000,)) #single bin
+        #o.baseline_bin_distribution = np.array((100,))#single bin, handy for debugging tests
+        #o.NAProducts = 3 # Most antennas can be modelled as the same. [deactivated for now]
+        o.tRCAL_G = 10.0
+        o.tICAL_G = 1.0 # Solution interval for Antenna gains
+        o.tICAL_B = 3600.0  # Solution interval for Bandpass
+        o.tICAL_I = 10.0 # Solution interval for Ionosphere
+        o.NIpatches = 1 # Number of ionospheric patches to solve
+        #o.Tion = 3600
+
+    elif telescope == Telescopes.SKA1_Mid_old:
+        o.Bmax = 200000  # Actually constructed max baseline, in *m*
+        o.Ds = 13.5  # station "diameter" in meters, 13.5 for Meerkat antennas
+        o.Na = 190 + 64  # number of antennas
+        o.Nbeam = 1  # number of beams
+        o.Nf_max = 256000  # maximum number of channels
+        o.B_dump_ref = 200000  # m
+        o.Tint_min = 0.08  # Minimum correlator integration time (dump time) in *sec* - in reference design
+        o.baseline_bins = np.array((4400, 6700, 10300, 15700, 24000, 36700, 56000, 85600, 130800, 200000))  # m
+        o.baseline_bin_distribution = np.array(
+            (57.453, 5.235, 5.562, 5.68, 6.076, 5.835, 6.353, 5.896, 1.846, 0.064))
+        o.amp_f_max = 1.02  # Added by Rosie Bolton, 1.02 is consistent with the dump time of 0.08s at 200km BL.
+        #o.NAProducts = 3 # Most antennas can be modelled as the same. [deactivated for now]
+        o.tRCAL_G = 10.0
+        o.tICAL_G = 1.0 # Solution interval for Antenna gains
+        o.tICAL_B = 3600.0  # Solution interval for Bandpass
+        o.tICAL_I = 10.0 # Solution interval for Ionosphere
+        o.NIpatches = 1 # Number of ionospheric patches to solve
+
+    elif telescope == Telescopes.SKA1_Sur_old:
+        o.Bmax = 50000  # Actually constructed max baseline, in *m*
+        o.Ds = 15  # station "diameter" in meters
+        o.Na = 96  # number of antennas
+        o.Nbeam = 36  # number of beams
+        o.Nf_max = 256000  # maximum number of channels
+        o.B_dump_ref = 50000  # m
+        o.Tint_min = 0.3  # Minimum correlator integration time (dump time) in *sec* - in reference design
+        o.baseline_bins = np.array((3800, 5500, 8000, 11500, 16600, 24000, 34600, 50000))  # m
+        o.baseline_bin_distribution = np.array((48.39, 9.31, 9.413, 9.946, 10.052, 10.738, 1.958, 0.193))
+        o.amp_f_max = 1.02  # Added by Rosie Bolton, 1.02 is consistent with the dump time of 0.08s at 200km BL.
+        #o.NAProducts = 1 # Each antenna can be modelled as the same. [deactivated for now]
+        o.tRCAL_G = 10.0
+        o.tICAL_G = 1.0 # Solution interval for Antenna gains
+        o.tICAL_B = 3600.0  # Solution interval for Bandpass
+        o.tICAL_I = 10.0 # Solution interval for Ionosphere
+        o.NIpatches = 1 # Number of ionospheric patches to solve
+
+    elif telescope == Telescopes.SKA2_Low:
+        o.Bmax = 180000  # Actually constructed max baseline, in *m*
+        o.Ds = 180  # station "diameter" in meters
+        o.Na = 155  # number of antennas
+        o.Nbeam = 200  # number of beams
+        o.B_dump_ref = 180000  # m
+        o.Nf_max = 256000  # maximum number of channels
+        o.Tint_min = 0.6  # Minimum correlator integration time (dump time) in *sec* - in reference design
+        o.B_dump_ref = 100000  # m
+        o.baseline_bins = np.array((4400, 6700, 10300, 15700, 24000, 36700, 56000, 85600, 130800, 180000))  # m
+        o.baseline_bin_distribution = np.array(
+            (57.453, 5.235, 5.563, 5.68, 6.076, 5.835, 6.352, 5.896, 1.846, 0.064))
+        o.amp_f_max = 1.02  # Added by Rosie Bolton, 1.02 is consistent with the dump time of 0.08s at 200km BL.
+        o.NAProducts = 'all' # We must model the ionosphere for each station
+        o.tRCAL_G = 10.0
+        o.tICAL_G = 1.0 # Solution interval for Antenna gains
+        o.tICAL_B = 3600.0  # Solution interval for Bandpass
+        o.tICAL_I = 10.0 # Solution interval for Ionosphere
+        o.NIpatches = 1 # Number of ionospheric patches to solve
+
+    elif telescope == Telescopes.SKA2_Mid:
+        o.Bmax = 1800000  # Actually constructed max baseline, in *m*
+        o.Ds = 15  # station "diameter" in meters
+        o.Na = 155  # number of antennas
+        o.Nbeam = 200  # number of beams
+        o.Nf_max = 256000  # maximum number of channels
+        o.B_dump_ref = 1800000  # m
+        o.Tint_min = 0.008  # Minimum correlator integration time (dump time) in *sec* - in reference design
+        o.baseline_bins = np.array((44000, 67000, 103000, 157000, 240000, 367000, 560000, 856000, 1308000, 1800000))
+        o.baseline_bin_distribution = np.array(
+            (57.453, 5.235, 5.563, 5.68, 6.076, 5.835, 6.352, 5.896, 1.846, 0.064))
+        o.amp_f_max = 1.02  # Added by Rosie Bolton, 1.02 is consistent with the dump time of 0.08s at 200km BL.
+        #o.NAProducts = 3 # Most antennas can be modelled as the same. [deactivated for now]
+        o.tRCAL_G = 10.0
+        o.tICAL_G = 1.0 # Solution interval for Antenna gains
+        o.tICAL_B = 3600.0  # Solution interval for Bandpass
+        o.tICAL_I = 10.0 # Solution interval for Ionosphere
+        o.NIpatches = 1 # Number of ionospheric patches to solve
+
+    else:
+        raise Exception('Unknown Telescope!')
+
+    o.telescope = telescope
+    return o
+
+def apply_band_parameters(o, band):
+    """
+    Applies the parameters that apply to the band to the parameter container object o
+
+    :param o: The supplied ParameterContainer object, to which the symbolic variables are appended (in-place)
+    :param band:
+    :returns: ParameterContainer
+    """
+    assert isinstance(o, ParameterContainer)
+    o.band = band
+    if band == Bands.Low:
+        o.telescope = Telescopes.SKA1_Low
+        o.freq_min = 50e6  # in Hz
+        o.freq_max = 350e6  # in Hz
+    elif band == Bands.Mid1:
+        o.telescope = Telescopes.SKA1_Mid
+        o.freq_min = 350e6
+        o.freq_max = 1.05e9
+    elif band == Bands.Mid2:
+        o.telescope = Telescopes.SKA1_Mid
+        o.freq_min = 949.367e6
+        o.freq_max = 1.7647e9
+    elif band == Bands.Mid3:
+        o.telescope = Telescopes.SKA1_Mid
+        o.freq_min = 1.65e9
+        o.freq_max = 3.05e9
+    elif band == Bands.Mid4:
+        o.telescope = Telescopes.SKA1_Mid
+        o.freq_min = 2.80e9
+        o.freq_max = 5.18e9
+    elif band == Bands.Mid5A:
+        o.telescope = Telescopes.SKA1_Mid
+        o.freq_min = 4.60e9
+        o.freq_max = 7.10e9
+    elif band == Bands.Mid5B:
+        o.telescope = Telescopes.SKA1_Mid
+        o.freq_min = 11.3e9
+        o.freq_max = 13.8e9
+    elif band == Bands.Mid5C:
+        print("Band = Mid5C: using 2x2.5GHz subbands from 4.6-9.6GHz for band 5")
+        o.telescope = Telescopes.SKA1_Mid
+        o.freq_min = 4.6e9
+        o.freq_max = 9.6e9
+    elif band == Bands.Sur1:
+        o.telescope = Telescopes.SKA1_Sur_old
+        o.freq_min = 350e6
+        o.freq_max = 850e6
+    elif band == Bands.Sur2A:
+        o.telescope = Telescopes.SKA1_Sur_old
+        o.freq_min = 650e6
+        o.freq_max = 1.35e9
+    elif band == Bands.Sur2B:
+        o.telescope = Telescopes.SKA1_Sur_old
+        o.freq_min = 1.17e9
+        o.freq_max = 1.67e9
+    elif band == Bands.Sur3A:
+        o.telescope = Telescopes.SKA1_Sur_old
+        o.freq_min = 1.5e9
+        o.freq_max = 2.0e9
+    elif band == Bands.Sur3B:
+        o.telescope = Telescopes.SKA1_Sur_old
+        o.freq_min = 3.5e9
+        o.freq_max = 4.0e9
+    elif band == Bands.SKA2Low:
+        o.telescope = Telescopes.SKA2_Low
+        o.freq_min = 70e6
+        o.freq_max = 350e6
+    elif band == Bands.SKA2Mid:
+        o.telescope = Telescopes.SKA2_Mid
+        o.freq_min = 450e6
+        o.freq_max = 1.05e9
+    else:
+        raise Exception('Unknown Band!')
+
+    return o
+
+
+def define_pipeline_products(o, pipeline, named_pipeline_products=[]):
+    o.pipeline = pipeline
+    o.products = {}
+    for product in named_pipeline_products:
+        o.products[product] = {'Rflop':0, 'Rio':0.0, 'Rinteract':0.0, 'MW_cache':0}
+    return o
+
+
+def apply_pipeline_parameters(o, pipeline):
+    """
+    Applies the parameters that apply to the pipeline to the parameter container object o
+
+    :param o: The supplied ParameterContainer object, to which the symbolic variables are appended (in-place)
+    :param pipeline: Type of pipeline
+    :raise Exception:
+    :returns: ParameterContainer
+    """
+    assert isinstance(o, ParameterContainer)
+    define_pipeline_products(o, pipeline)
+
+    if pipeline == Pipelines.Ingest:
+        o.Nf_out = o.Nf_max
+        o.Nselfcal = 0
+        o.Nmajor = 0
+        o.Nmajortotal = 0
+        o.Npp = 4 # We get everything
+        o.Tobs = 1. * 3600.0  # in seconds
+        if o.telescope == Telescopes.SKA1_Low:
+            o.amp_f_max = 1.08
+        elif o.telescope == Telescopes.SKA1_Mid:
+            o.amp_f_max = 1.034
+
+    elif pipeline == Pipelines.ICAL:
+        o.Qfov = o.Qfov_ICAL  # Field of view factor
+        o.Nselfcal = 3
+        o.Nmajor = 2
+        o.Nminor = 10000
+        o.Nmajortotal = o.Nmajor * (o.Nselfcal + 1) + 1
+        o.Qpix = 2.5  # Quality factor of synthesised beam oversampling
+        o.Nf_out = min(o.Nf_min, o.Nf_max)
+        o.Npp = 4 # We get everything
+        o.Tobs = 1. * 3600.0  # in seconds
+        if o.telescope == Telescopes.SKA1_Low:
+            o.amp_f_max = 1.08
+        elif o.telescope == Telescopes.SKA1_Mid:
+            o.amp_f_max = 1.034
+
+    elif pipeline == Pipelines.RCAL:
+        o.Qfov = 2.7  # Field of view factor
+        o.Nselfcal = 0
+        o.Nmajor = 0
+        o.Nmajortotal = o.Nmajor * (o.Nselfcal + 1) + 1
+        o.Qpix = 2.5  # Quality factor of synthesised beam oversampling
+        o.Nf_out = min(o.Nf_min, o.Nf_max)
+        o.Npp = 4 # We get everything
+        o.Tobs = 1. * 3600.0  # in seconds
+        o.Tsolve = 10
+        if o.telescope == Telescopes.SKA1_Low:
+            o.amp_f_max = 1.08
+        elif o.telescope == Telescopes.SKA1_Mid:
+            o.amp_f_max = 1.034
+
+    elif (pipeline == Pipelines.DPrepA) or (pipeline == Pipelines.DPrepA_Image):
+        o.Qfov = 1.0  # Field of view factor
+        o.Nselfcal = 0
+        o.Nmajor = 10
+        o.Nmajortotal = o.Nmajor * (o.Nselfcal + 1) + 1
+        o.Qpix = 2.5  # Quality factor of synthesised beam oversampling
+        o.Nf_out = min(o.Nf_min, o.Nf_max)
+        o.Npp = 2 # We only want Stokes I, V
+        o.Tobs = 1. * 3600.0  # in seconds
+        if o.telescope == Telescopes.SKA1_Low:
+            o.amp_f_max = 1.08
+        elif o.telescope == Telescopes.SKA1_Mid:
+            o.amp_f_max = 1.034
+
+    elif pipeline == Pipelines.DPrepB:
+        o.Qfov = 1.0  # Field of view factor
+        o.Nselfcal = 0
+        o.Nmajor = 10
+        o.Nmajortotal = o.Nmajor * (o.Nselfcal + 1) + 1
+        o.Qpix = 2.5  # Quality factor of synthesised beam oversampling
+        o.Npp = 4 # We want Stokes I, Q, U, V
+        o.Nf_out = min(o.Nf_min, o.Nf_max)
+        o.Tobs = 1. * 3600.0  # in seconds
+        if o.telescope == Telescopes.SKA1_Low:
+            o.amp_f_max = 1.08
+        elif o.telescope == Telescopes.SKA1_Mid:
+            o.amp_f_max = 1.034
+
+
+    elif pipeline == Pipelines.DPrepC:
+        o.Qfov = 1.0  # Field of view factor
+        o.Nselfcal = 0
+        o.Nmajor = 10
+        o.Nmajortotal = o.Nmajor * (o.Nselfcal + 1) + 1 
+        o.Qpix = 2.5  # Quality factor of synthesised beam oversampling
+        o.Nf_out = o.Nf_max  # The same as the maximum number of channels
+        o.Tobs = 1. * 3600
+        if o.telescope == Telescopes.SKA1_Low:
+            o.amp_f_max = 1.02
+        elif o.telescope == Telescopes.SKA1_Mid:
+            o.amp_f_max = 1.01
+        else:
+            raise Exception("amp_f_max not defined for Spectral mode for the telescope %s" % o.telescope)
+
+    elif pipeline == Pipelines.DPrepD:
+        o.Qfov = 1.0  # Field of view factor
+        o.Nselfcal = 0
+        o.Nmajor = 10
+        o.Nmajortotal = o.Nmajor * (o.Nselfcal + 1) + 1 
+        o.Qpix = 2.5  # Quality factor of synthesised beam oversampling
+        o.Nf_out = o.Nf_max  # The same as the maximum number of channels
+        o.Tint_out = o.Tint_min # Integration time for averaged visibilities
+        o.Tobs = 1. * 3600
+        if o.telescope == Telescopes.SKA1_Low:
+            o.amp_f_max = 1.02
+        elif o.telescope == Telescopes.SKA1_Mid:
+            o.amp_f_max = 1.01
+
+    elif pipeline == Pipelines.Fast_Img:
+        #TODO: check whether Naa (A kernel size) should be smaller (or zero) for fast imaging
+        #TODO: update this to cope with multiple timescales for output
+        o.Qfov = 0.9  # Field of view factor
+        o.Nselfcal = 0
+        o.Nmajor = 0
+        o.Nmajortotal = o.Nmajor * (o.Nselfcal + 1) + 1 
+        o.Qpix = 1.5  # Quality factor of synthesised beam oversampling
+        o.Nf_out = min(o.Fast_Img_channels, o.Nf_max)  # Initially this value was computed, but now capped to 500.
+        o.Npp = 2 # We only want Stokes I, V
+        o.Tobs = 1.0
+        o.Tsnap = o.Tobs
+        if o.telescope == Telescopes.SKA1_Low:
+            o.amp_f_max = 1.02
+        elif o.telescope == Telescopes.SKA1_Mid:
+            o.amp_f_max = 1.02
+
+        o.Nmm = 1 # Off diagonal terms probably not needed?
+
+    else:
+        raise Exception('Unknown pipeline: %s' % str(pipeline))
+
+    return o
+
+def apply_hpso_parameters(o, hpso, hpso_task):
+    """
+    Applies the parameters that apply to the supplied HPSO to the parameter container object o. Each Telescope
+    serves only one specialised pipeline and one HPSO
+
+    :param o: The supplied ParameterContainer object, to which the symbolic variables are appended (in-place)
+    :param hpso: The HPSO
+    :param hpso_task: SDPTask (can be None?)
+    :returns: ParameterContainer
+    """
+    assert isinstance(o, ParameterContainer)
+    assert hpso in HPSOs.available_hpsos  # Check that the HPSO is listed as being available for calculation
+    assert hpso in HPSOs.hpso_telescopes.keys()  # Check that this lookup has been defined
+
+    o.set_param('hpso', hpso)
+    o.set_param('telescope', HPSOs.hpso_telescopes[hpso])
+
+    if hpso_task is not None:
+        assert hpso_task in HPSOs.all_tasks
+        assert hpso_task in HPSOs.hpso_tasks[hpso]  # make sure a valid task has been defined for this HPSO
+
+        if hpso_task in HPSOs.ingest_tasks:
+            o.pipeline = Pipelines.Ingest
+        elif hpso_task in HPSOs.rcal_tasks:
+            o.pipeline = Pipelines.RCAL
+        elif hpso_task in HPSOs.ical_tasks:
+            o.pipeline = Pipelines.ICAL
+        elif hpso_task in HPSOs.dprepA_tasks:
+            o.pipeline = Pipelines.DPrepA
+        elif hpso_task in HPSOs.dprepB_tasks:
+            o.pipeline = Pipelines.DPrepB
+        elif hpso_task in HPSOs.dprepC_tasks:
+            o.pipeline = Pipelines.DPrepC
+        elif hpso_task in HPSOs.dprepD_tasks:
+            o.pipeline = Pipelines.DPrepD
+
+    elif hpso == HPSOs.hpso_max_Low_v: #"Maximal" case for LOW
+        o.set_param('telescope', Telescopes.SKA1_Low)
+        o.pipeline = Pipelines.DPrepD
+        o.freq_min = 50e6
+        o.freq_max = 350e6
+        o.Nbeam = 1  # only 1 beam here
+        o.Tobs = 1.0 * 3600.0
+        o.Nf_max = 65536
+        o.Nf_out = o.Nf_max // 4 # allow some visibility averaging
+        # Integration time for averaged visibilities, equivalent to
+        # o.Tint_out = o.Tint_min * 10.0
+        o.Tint_out = 9.0
+        o.Bmax = 65000  # m
+        o.Texp = 6 * 3600.0  # sec
+        o.Tpoint = 6 * 3600.0  # sec
+        o.Tobs = 1.0 * 3600.0
+        o.Nf_max = 65536
+        o.Bmax = 150000  # m
+        o.Texp = 6 * 3600.0  # sec
+        o.Tpoint = 6 * 3600.0  # sec
+    elif hpso == HPSOs.hpso_max_Mid_v:
+        o.pipeline = Pipelines.DPrepD
+        o.freq_min = 350e6
+        o.freq_max = 1.05e9
+        o.Nbeam = 1
+        o.Tobs = 1.0 * 3600.0
+        o.Nf_max = 65536
+        o.Nf_out = o.Nf_max // 4 # allow some visibility averaging
+        # Integration time for averaged visibilities, equivalent to
+        # o.Tint_out = o.Tint_min * 10.0
+        o.Tint_out = 1.4
+        o.Bmax = 150000  # m
+        o.Texp = 6 * 3600.0  # sec
+        o.Tpoint = 6 * 3600.0  # sec
+    elif hpso == HPSOs.hpso_max_band5_Mid_c:
+        o.pipeline = Pipelines.DPrepA
+        o.freq_min = 8.5e9
+        o.freq_max = 13.5e9
+        o.Nbeam = 1
+        o.Tobs = 1.0 * 3600.0
+        o.Nf_max = 65536
+        o.Nf_out = 500
+        o.Bmax = 150000  # m
+        o.Texp = 6 * 3600.0  # sec
+        o.Tpoint = 6 * 3600.0  # sec
+    elif hpso == HPSOs.hpso_max_band5_Mid_s:
+        o.pipeline = Pipelines.DPrepC
+        o.freq_min = 8.5e9
+        o.freq_max = 13.5e9
+        o.Nbeam = 1
+        o.Tobs = 1.0 * 3600.0
+        o.Nf_max = 65536
+        o.Nf_out = 65536
+            o.pipeline = Pipelines.DPrepA_Image
+        elif hpso_task in HPSOs.dprepB_tasks:
+            o.pipeline = Pipelines.DPrepB
+        elif hpso_task in HPSOs.dprepC_tasks:
+            o.pipeline = Pipelines.DPrepC
+    else:
+        o.pipeline = Pipelines.all  # TODO: this is incorrect, but what else do we assume?
+
+    if hpso == HPSOs.hpso01:
+        o.freq_min = 50e6
+        o.freq_max = 200e6
+        o.Nbeam = 2  # using 2 beams as per HPSO request...
+        o.Tobs = 6 * 3600.0
+        o.Nf_max = 65536 // o.Nbeam #only half the number of channels when Nbeam is doubled
+        o.Bmax = 65000  # m
+        o.Texp = 2500 * 3600.0  # sec
+        o.Tpoint = 1000 * 3600.0  # sec
+        assert hpso_task is not None
+        if hpso_task == HPSOs.hpso01ICAL:
+            o.Qfov = 2.7
+        elif hpso_task == HPSOs.hpso01DPrepB:
+            o.Nf_out = 500  #
+            o.Npp = 4
+        elif hpso_task == HPSOs.hpso01DPrepC:
+            o.Nf_out = 1500  # 1500 channels in output
+
+            o.Npp = 4
+        elif hpso_task == HPSOs.hpso01DPrepD:
+            o.Nf_out = o.Nf_max // 4
+            o.Tint_out = 9.0
+            o.Nf_out = 1500  # 1500 channels in output
+            o.Npp = 4
+
+    elif hpso == HPSOs.hpso02a:
+        o.freq_min = 50e6
+        o.freq_max = 200e6
+        o.Nbeam = 2  # using 2 beams as per HPSO request...
+        o.Tobs = 6 * 3600.0  # sec
+        o.Nf_max = 65536 // o.Nbeam # only half the number of channels when Nbeam is doubled
+        o.Bmax = 65000  # m
+        o.Texp = 2500 * 3600.0  # sec
+        o.Tpoint = 100 * 3600.0  # sec
+        assert hpso_task is not None
+        if hpso_task == HPSOs.hpso02aICAL:
+            o.Qfov = 1.8
+        elif hpso_task == HPSOs.hpso02aDPrepB:
+            o.Nf_out = 500  #
+            o.Npp = 4
+        elif hpso_task == HPSOs.hpso02aDPrepC:
+             o.Nf_max = 65536 // o.Nbeam # only half the number of channels
+        elif hpso_task == HPSOs.hpso02aDPrepD:
+            o.Nf_out = o.Nf_max // 4
+            o.Tint_out = 9.0
+            o.Npp = 4
+
+    elif hpso == HPSOs.hpso02b:
+        o.freq_min = 50e6
+        o.freq_max = 200e6
+        o.Nbeam = 2  # using 2 beams as per HPSO request...
+        o.Tobs = 6 * 3600.0  # sec
+        o.Nf_max = 65536 // o.Nbeam # only half the number of channels when Nbeam is doubled
+        o.Bmax = 65000  # m
+        o.Texp = 2500 * 3600.0  # sec
+        o.Tpoint = 10 * 3600.0  # sec
+        assert hpso_task is not None
+        if hpso_task == HPSOs.hpso02bICAL:
+            o.Qfov = 1.8
+        elif hpso_task == HPSOs.hpso02bDPrepB:
+            o.Nf_out = 500  #
+            o.Npp = 4
+        elif hpso_task == HPSOs.hpso02bDPrepC:
+            o.Nf_out = 1500  # 1500 channels in output - test to see if this is cheaper than 500cont+1500spec
+            o.Npp = 4        +
+        elif hpso_task == HPSOs.hpso02bDPrepD:
+            o.Nf_out = o.Nf_max // 4
+            o.Tint_out = 9.0
+            o.Npp = 4
+
+    elif hpso == HPSOs.hpso04c:  # Pulsar Search. #TODO: confirm the values in tis parameter list is correct
+        o.Tobs = 612  # seconds
+
+        # TODO: add missing parameters. The values below are copied from HPSO02b and are just placeholders
+
+        o.Nbeam = 1
+        o.Nf_max = 65536 # TODO: estimate the number of frequency channels we need to run RCAL
+        o.Bmax = 10000  # m # TODO: check assumption about Bmax here - visibility data just used to correct phase in RCAL
+        o.freq_min = 150e6  # TODO: placeholder value; please update
+        o.freq_max = 350e6 # TODO: placeholder value; please update
+
+    elif hpso == HPSOs.hpso13:
+        o.comment = 'HI, limited BW'
+        o.freq_min = 790e6
+        o.freq_max = 950e6
+        o.Tobs = 6 * 3600.0  # sec
+        o.Nf_max = 41000  #41k comes from assuming 3.9kHz width over 790-950MHz
+        o.Bmax = 40000  # m
+        o.Texp = 5000 * 3600.0  # sec
+        o.Tpoint = 1000 * 3600.0  # sec
+        assert hpso_task is not None
+        if hpso_task == HPSOs.hpso13ICAL:
+            o.Qfov = 2.7
+        elif hpso_task == HPSOs.hpso13DPrepB:
+            o.Nf_max = 65536
+            o.Nf_out = 500 #500 channel pseudo continuum
+            o.Npp = 2
+        elif hpso_task == HPSOs.hpso13DPrepC:
+            o.Nf_max = 65536
+            o.Nf_out = 3200
+            o.Npp = 2
+
+    elif hpso == HPSOs.hpso14:
+        o.comment = 'HI'
+        o.freq_min = 1.2e9
+        o.freq_max = 1.5e9 #Increase freq range to give >1.2 ratio for continuum
+        o.Tobs = 6 * 3600.0  # sec
+        o.Nf_max = 65536  #
+        o.Bmax = 25000  # m (25km set by experiment)
+        o.Texp = 2000 * 3600.0  # sec
+        o.Tpoint = 10 * 3600.0  # sec
+        assert hpso_task is not None
+        if hpso_task == HPSOs.hpso14ICAL:
+            o.Nf_out = 500
+            o.Qfov = 1.8
+        elif hpso_task == HPSOs.hpso14DPrepB:
+            o.freq_max = 1.5e9
+            o.Nf_max = 100  # 300 channel pseudo continuum (small BW)
+            o.Bmax = 25000  # m
+            o.Npp = 2
+        elif hpso_task == HPSOs.hpso14DPrepC:
+            o.freq_min = 1.3e9
+            o.freq_max = 1.4e9
+            o.Nf_max = 5000  # Only 5,000 spectral line channels.
+            o.Npp = 2
+
+    elif hpso == HPSOs.hpso15:
+        o.comment = 'HI, limited spatial resolution'
+        o.freq_min = 1.30e9 # was 1.415e9 #change this to give larger frac BW for continuum accuracy
+        o.freq_max = 1.56e9 # was 1.425e9 #increased to give 20% frac BW in continuum
+        o.Tobs = 4.4 * 3600.0  # sec
+        o.Nf_max = 65536
+        o.Bmax = 15000 #13000  # m (Experiment needs 13, use 15 (round up to nearest 5km) for ICAL as part of Science roll out work)
+        o.Texp = 12600 * 3600.0  # sec
+        o.Tpoint = 4.4 * 3600.0  # sec
+        assert hpso_task is not None
+        if hpso_task == HPSOs.hpso15ICAL:
+            o.Nf_out = 500
+            o.Qfov = 1.8
+        elif hpso_task == HPSOs.hpso15DPrepB:
+            o.Nf_out = 300 # 300 channels pseudo continuum
+            o.Npp = 2
+        elif hpso_task == HPSOs.hpso15DPrepC:
+            o.freq_min = 1.415e9
+            o.freq_max = 1.425e9
+            o.Nf_max = 2500  # Only 2,500 spectral line channels.
+            o.Npp = 2
+
+    elif hpso == HPSOs.hpso22:
+        o.comment = 'Cradle of life'
+        o.freq_min = 10e9
+        o.freq_max = 12e9
+        o.Tobs = 6 * 3600.0  # sec
+        o.Nf_max = 65536
+        o.Bmax = 150000  # m
+        o.Texp = 6000 * 3600.0  # sec
+        o.Tpoint = 600 * 3600.0  # sec
+        assert hpso_task is not None
+        if hpso_task == HPSOs.hpso22ICAL:
+            o.Qfov = 2.7
+        elif hpso_task == HPSOs.hpso22DPrepB:
+            o.Nf_out = 500  # 500 channel continuum observation - band 5.
+            o.Tpoint = 600 * 3600.0  # sec
+            o.Npp = 4
+
+    elif hpso == HPSOs.hpso27:
+        o.set_param('telescope', Telescopes.SKA1_Mid)
+        o.freq_min = 1.0e9
+        o.freq_max = 1.5e9
+        o.Tobs = 0.123 * 3600.0  # sec
+        o.Nf_max = 65536
+        o.Bmax = 50000  # m
+        o.Texp = 10000 * 3600.0  # sec
+        o.Tpoint = 0.123 * 3600.0  # sec
+        assert hpso_task is not None
+        if hpso_task == HPSOs.hpso27ICAL:
+            o.Qfov = 1.0
+        elif hpso_task == HPSOs.hpso27DPrepB:
+            o.Nf_out = 500 # continuum experiment with 500 output channels
+            o.Npp = 4
+
+    elif hpso == HPSOs.hpso32: #defintions for interferometry support for SUC 32 are work in progress...
+        o.freq_min = 350e6
+        o.freq_max = 1050e6
+        o.Tobs = 2.2 * 3600.0  # sec
+        o.Nf_max = 65536
+        o.Nf_out = 500  # 700 channels required in output continuum cubes
+        o.Bmax = 20000  # m
+        o.Texp = 10000 * 3600.0  # sec
+        o.Tpoint = 2.2 * 3600.0  # sec
+        assert hpso_task is not None
+        if hpso_task == HPSOs.hpso32ICAL:
+            o.Qfov = 1.0
+        elif hpso_task == HPSOs.hpso32DPrepB:
+            o.Nf_out = 700  # 700 channels required in output continuum cubes
+            o.Npp = 2
+
+    elif hpso == HPSOs.hpso37a:
+        o.freq_min = 1e9
+        o.freq_max = 1.7e9
+        o.Tobs = 6 * 3600.0  # sec
+        o.Nf_max = 65536
+        o.Bmax = 150000  # m
+        o.Texp = 2000 * 3600.0  # sec
+        o.Tpoint = 95 * 3600.0  # sec
+        assert hpso_task is not None
+        if hpso_task == HPSOs.hpso37aICAL:
+            o.Nf_out = 500  # 700 channels required in output continuum cubes
+            o.Qfov = 1.8
+        elif hpso_task == HPSOs.hpso37aDPrepB:
+            o.Nf_out = 700  # 700 channels required in output continuum cubes
+            o.Npp = 4
+
+    elif hpso == HPSOs.hpso37b:
+        o.freq_min = 1e9
+        o.freq_max = 1.7e9
+        o.Tobs = 6 * 3600.0  # sec
+        o.Nf_max = 65536
+        o.Bmax = 150000  # m
+        o.Texp = 2000 * 3600.0  # sec
+        o.Tpoint = 2000 * 3600.0  # sec
+        assert hpso_task is not None
+        if hpso_task == HPSOs.hpso37bICAL:
+            o.Qfov = 2.7
+        elif hpso_task == HPSOs.hpso37bDPrepB:
+            o.Nf_out = 700  # 700 channels required in output continuum cubes
+            o.Npp = 4
+
+    elif hpso == HPSOs.hpso37c:
+        o.freq_min = 1e9
+        o.freq_max = 1.7e9
+        o.Tobs = 6 * 3600.0  # sec
+        o.Nf_max = 65536
+        o.Bmax = 95000 # m
+        o.Texp = 10000 * 3600.0  # sec
+        o.Tpoint = 95 * 3600.0  # sec
+        assert hpso_task is not None
+        if hpso_task == HPSOs.hpso37cICAL:
+            o.Qfov = 1.8
+        elif hpso_task == HPSOs.hpso37cDPrepB:
+            o.Nf_out = 700  # 700 channels required in output continuum cubes
+            o.Npp = 4
+
+    elif hpso == HPSOs.hpso38a:
+        o.freq_min = 7e9
+        o.freq_max = 11e9
+        o.Tobs = 6 * 3600.0  # sec
+        o.Nf_max = 65536
+        o.Bmax = 150000  # m
+        o.Texp = 1000 * 3600.0  # sec
+        o.Tpoint = 16.4 * 3600.0  # sec
+        assert hpso_task is not None
+        if hpso_task == HPSOs.hpso38aICAL:
+            o.Qfov = 1.8
+        elif hpso_task == HPSOs.hpso38aDPrepB:
+            o.Nf_out = 1000 #
+            o.Npp = 4
+
+    elif hpso == HPSOs.hpso38b:
+        o.freq_min = 7e9
+        o.freq_max = 11e9
+        o.Tobs = 6 * 3600.0  # sec
+        o.Nf_max = 65536
+        o.Bmax = 150000  # m
+        o.Texp = 1000 * 3600.0  # sec
+        o.Tpoint = 1000 * 3600.0  # sec
+        assert hpso_task is not None
+        if hpso_task == HPSOs.hpso38bICAL:
+            o.Qfov = 2.7
+        elif hpso_task == HPSOs.hpso38bDPrepB:
+            o.Nf_out = 1000 #
+            o.Npp = 4
+
+    elif hpso == HPSOs.hpso_max_Low_c: #"Maximal" case for LOW
+        o.pipeline = Pipelines.DPrepA
+        o.freq_min = 50e6
+        o.freq_max = 350e6
+        o.Nbeam = 1  # only 1 beam here
+        o.Nf_out = 500  #
+        o.Tobs = 1.0 * 3600.0
+        o.Nf_max = 65536
+        o.Bmax = 65000  # m
+        o.Texp = 6 * 3600.0  # sec
+        o.Tpoint = 6 * 3600.0  # sec
+
+    elif hpso == HPSOs.hpso_max_Low_s: #"Maximal" case for LOW
+        o.pipeline = Pipelines.DPrepC
+        o.freq_min = 50e6
+        o.freq_max = 350e6
+        o.Nbeam = 1  # only 1 beam here
+        o.Nf_out = 65536  #
+        o.Tobs = 1.0 * 3600.0
+        o.Nf_max = 65536
+        o.Bmax = 65000  # m
+        o.Texp = 6 * 3600.0  # sec
+        o.Tpoint = 6 * 3600.0  # sec
+
+    elif hpso == HPSOs.hpso_max_Mid_c:
+        o.pipeline = Pipelines.DPrepA
+        o.freq_min = 350e6
+        o.freq_max = 1.05e9
+        o.Nbeam = 1
+        o.Nf_out = 500
+        o.Tobs = 1.0 * 3600.0
+        o.Nf_max = 65536
+        o.Bmax = 150000  # m
+        o.Texp = 6 * 3600.0  # sec
+        o.Tpoint = 6 * 3600.0  # sec
+
+    elif hpso == HPSOs.hpso_max_Mid_s:
+        o.pipeline = Pipelines.DPrepC
+        o.freq_min = 350e6
+        o.freq_max = 1.05e9
+        o.Nbeam = 1
+        o.Nf_out = 65536
+        o.Tobs = 1.0 * 3600.0
+        o.Nf_max = 65536
+        o.Bmax = 150000  # m
+        o.Texp = 6 * 3600.0  # sec
+        o.Tpoint = 6 * 3600.0  # sec
+
+    elif hpso == HPSOs.hpso_max_band5_Mid_c:
+        o.pipeline = Pipelines.DPrepA
+        o.freq_min = 8.5e9
+        o.freq_max = 13.5e9
+        o.Nbeam = 1
+        o.Nf_out = 500
+        o.Tobs = 1.0 * 3600.0
+        o.Nf_max = 65536
+        o.Bmax = 150000  # m
+        o.Texp = 6 * 3600.0  # sec
+        o.Tpoint = 6 * 3600.0  # sec
+
+    elif hpso == HPSOs.hpso_max_band5_Mid_s:
+        o.pipeline = Pipelines.DPrepC
+        o.freq_min = 8.5e9
+        o.freq_max = 13.5e9
+        o.Nbeam = 1
+        o.Nf_out = 65536
+        o.Tobs = 1.0 * 3600.0
+        o.Nf_max = 65536
+        o.Bmax = 150000  # m
+        o.Texp = 6 * 3600.0  # sec
+        o.Tpoint = 6 * 3600.0  # sec
+
+    else:
+        raise Exception('Unknown HPSO %s!' % hpso)
+
+    return o