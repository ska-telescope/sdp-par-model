"""
This module contains the actual equations that are used to compute
the telescopes' performance values and computional requirements from
the supplied basic parameters defined in ParameterDefinitions.
"""

from __future__ import print_function  # Makes Python-3 style print() function available in Python 2.x

import math
import warnings

from numpy import pi, round
import sympy
from sympy import log, Min, Max, sqrt, floor, sign, ceiling, Symbol, sin

from .definitions import Pipelines, Products
from .container import ParameterContainer, BLDep, blsum

# Check sympy compatibility
if sympy.__version__ == "1.0":

    # There seems to be a bug that leads sympy 1.0.0 into an infinite
    # loop when using non-natural logarithms. Thanks to Juande
    # Santander-Vela for discovering the workaround.
    def log(v, b=None):
        if b is None:
            return sympy.log(v)
        else:
            return sympy.log(v) / math.log(b)

def apply_imaging_equations(telescope_parameters, pipeline, bins, binfracs, verbose, symbolify=''):
    """
    (Symbolically) computes a set of derived parameters using imaging
    equations described in PDR05 (version 1.85).

    The derived parameters are added to the supplied
    `telescope_parameters` object (locally referred to as `o`).  Where
    parameters are only described symbolically (using sympy) they
    can be numerically evaluated at a later stage, when unknown
    symbolic variables are suitably substituted.

    :param telescope_parameters: :class:`.container.ParameterContainer` object
        containing the telescope parameters. Will be modified in-place by
        appending / overwriting the relevant fields
    :param pipeline: The pipeline
    :param verbose: displays verbose command-line output
    """

    o = telescope_parameters  # Used for shorthand in the equations below
    assert isinstance(o, ParameterContainer)
    assert hasattr(o, "c")  # Checks initialization by proxy of whether the speed of light is defined

    # Store parameters
    o.set_param('pipeline', pipeline)  # e.g. ICAL, DPprepA

    # Check parameters
    if hasattr(o, 'Tobs') and (o.Tobs < 10.0):
        o.Tsnap_min = o.Tobs
        if verbose:
            print('Warning: Tsnap_min overwritten in equations.py file because observation was shorter than 10s')

    # Load common equations.
    _apply_common_equations(o, bins, binfracs)

    # If requested, we replace all parameters so far with symbols,
    # so product equations are purely symbolic.
    if symbolify == 'all':
        o.symbolify()

    # This set of methods must be executed in the defined sequence since
    # some values in sequence. This is ugly and we should fix it one day.
    # Apply general imaging equations. These next 4 methods just set up
    # parameters.
    _apply_image_equations(o)
    if symbolify == 'helper':
        o.symbolify()
    _apply_channel_equations(o, symbolify)
    _apply_coalesce_equations(o, symbolify)
    _apply_geometry_equations(o, symbolify)
    _apply_kernel_equations(o)

    # If requested, we replace all parameters so far with symbols,
    # so product equations are purely symbolic.
    if symbolify == 'product':
        o.symbolify()

    # Apply product equations to fill in the Rflop estimates (and others when they arrive).
    _apply_ingest_equations(o)
    _apply_dft_equations(o)
    _apply_flag_equations(o)
    _apply_correct_equations(o)
    _apply_calibration_equations(o)
    _apply_major_cycle_equations(o)
    _apply_grid_equations(o)
    _apply_fft_equations(o)
    _apply_reprojection_equations(o)
    _apply_spectral_fitting_equations(o)
    _apply_source_find_equations(o)
    _apply_kernel_product_equations(o)
    _apply_phrot_equations(o)
    _apply_minor_cycle_equations(o)

    # Apply summary equations
    _apply_io_equations(o)
    _apply_flop_equations(o)

    return o


def _apply_common_equations(o, bins, binfracs):
    """
    Calculate simple derived values that are going to get used fairly often.
    """

    # Derive simple parameters. Note that we ignore some baselines
    # when Bmax is lower than the telescope's maximum.
    #o.Na = 512 * (35.0/o.Ds)**2 #Hack to make station diameter and station number inter-related...comment it out after use
    o.Nbl_full = o.Na * (o.Na - 1) / 2.0
    o.Nbl = sum(binfracs) * o.Nbl_full

    # Build baseline bins
    o.baseline_bins = list([
        { 'b': bmax,
          'bfrac': frac,
          'bcount': frac * o.Nbl_full
        } for bmax, frac in zip(bins, binfracs)])

    # Wavelengths
    o.wl_max = o.c / o.freq_min  # Maximum Wavelength
    o.wl_min = o.c / o.freq_max  # Minimum Wavelength
    o.wl = 0.5 * (o.wl_max + o.wl_min)  # Representative Wavelength

    # Calculate number of subbands
    o.Nsubbands = ceiling(log(o.wl_max/o.wl_min)/log(o.max_subband_freq_ratio))
    o.Qsubband = (o.wl_max/o.wl_min)**(1./o.Nsubbands)



def _apply_image_equations(o):
    """
    Calculate image parameters, such as resolution and size

    References:
     * SKA-TEL-SDP-0000040 01D section D - The Resolution and Extent of Images and uv Planes
     * SKA-TEL-SDP-0000040 01D section H.2 - Faceting
    """

    # max subband wavelength to set image FoV
    o.wl_sb_max = o.wl *sqrt(o.Qsubband)
    # min subband wavelength to set pixel size
    o.wl_sb_min = o.wl_sb_max / o.Qsubband

    # Facet overlap is only needed if Nfacet > 1
    o.r_facet = sign(o.Nfacet - 1)*o.r_facet_base

    # Facet Field-of-view (linear) at max sub-band wavelength
    o.Theta_fov = 7.66 * o.wl_sb_max * o.Qfov * (1+o.r_facet) \
                  / (pi * o.Ds * o.Nfacet)
    # Total linear field of view of map (all facets)
    o.Theta_fov_total = 7.66 * o.wl_sb_max * o.Qfov / (pi * o.Ds)
    # Synthesized beam at fiducial wavelength. Called Theta_PSF in PDR05.
    o.Theta_beam = 3 * o.wl_sb_min / (2. * o.Bmax)
    # Pixel size at fiducial wavelength.
    o.Theta_pix = o.Theta_beam / (2. * o.Qpix)

    # Number of pixels on side of facet in subband.
    o.Npix_linear = (o.Theta_fov / o.Theta_pix)
    o.Npix_linear_fov_total = (o.Theta_fov_total / o.Theta_pix)

    # grid width in wavelengths
    o.Lambda_grid = 1 / o.Theta_pix
    o.Lambda_bl = 2 * o.Bmax / o.wl_sb_min

    # Predict fov and number of pixels depends on whether we facet
    if o.scale_predict_by_facet:
        o.Theta_fov_predict = o.Theta_fov
        o.Nfacet_predict = o.Nfacet
        o.Npix_linear_predict = o.Npix_linear
    else:
        o.Theta_fov_predict = o.Theta_fov_total
        o.Nfacet_predict = 1
        o.Npix_linear_predict = o.Npix_linear_fov_total

    # expansion of sine solves eps = arcsinc(1/amp_f_max).
    o.epsilon_f_approx = sqrt(6 * (1 - (1. / o.amp_f_max)))
    #Correlator dump rate set by smearing limit at field of view needed
    #for ICAL pipeline (Assuming this is always most challenging)
    o.Tdump_no_smear=o.epsilon_f_approx * o.wl \
                / (o.Omega_E * o.Bmax * 7.66 * o.wl_sb_max * o.Qfov_ICAL / (pi * o.Ds))
    o.Tint_used = Max(o.Tint_min, o.Tdump_no_smear)


def _apply_channel_equations(o, symbolify):
    """
    Determines the number of frequency channels to use in backward &
    predict steps.

    References:
     * SKA-TEL-SDP-0000040 01D section B - Covering the Frequency Axis
     * SKA-TEL-SDP-0000040 01D section D - Visibility Averaging and Coalescing
    """

    b = Symbol('b')
    log_wl_ratio = log(o.wl_max / o.wl_min)

    # See notes on https://confluence.ska-sdp.org/display/PIP/Frequency+resolution+and+smearing+effects+in+the+iPython+SDP+Parametric+model
    o.Qbw = 1.47 / o.epsilon_f_approx

    if symbolify == 'helper':
        o.epsilon_f_approx = Symbol(o.make_symbol_name('epsilon_f_approx'))
        o.Qbw = Symbol(o.make_symbol_name('Qbw'))

    # Frequency number to avoid smearing for full and facet FOV at
    # max baseline respectively.  These limit bandwidth smearing
    # to within a fraction (epsilon_f_approx) of a uv cell.
    o.Nf_no_smear = \
        log_wl_ratio / log(1 + (3 * o.wl / (2. * o.Bmax * o.Theta_fov_total * o.Qbw)))
    o.Nf_no_smear_backward = BLDep(b,
        log_wl_ratio / log(1 + (3 * o.wl / (2. * b * o.Theta_fov * o.Qbw))))
    o.Nf_no_smear_predict = BLDep(b,
        log_wl_ratio / log(1 + (3 * o.wl / (2. * b * o.Theta_fov_predict * o.Qbw))))

    # The number of visibility channels used in each direction
    # (includes effects of averaging). Bound by minimum parallism
    # and input channel count.
    o.Nf_vis = BLDep(b,
        Min(Max(o.Nf_out, o.Nf_no_smear),o.Nf_max))
    o.Nf_vis_backward = BLDep(b,
        Min(Max(o.Nf_out, o.Nf_no_smear_backward(b)),o.Nf_max))
    o.Nf_vis_predict = BLDep(b,
        Min(Max(o.Nf_out, o.Nf_no_smear_predict(b if o.scale_predict_by_facet else o.Bmax)),
            o.Nf_max))

    # Determine frequency buckets we need to do FFT for
    o.Nf_FFT_backward = o.Nf_out
    o.Nf_FFT_predict = Min(o.Nf_max, o.Ntt * o.Nf_out)
    if o.pipeline == Pipelines.DPrepA:
        o.Nf_FFT_backward = o.Ntt * o.Nf_out
        o.Nf_FFT_predict = o.Ntt * o.Nf_out
    if o.pipeline in [Pipelines.DPrepB, Pipelines.DPrepC, Pipelines.Fast_Img]:
        o.Nf_FFT_backward = o.Nf_out
        o.Nf_FFT_predict = Min(o.Ntt * o.Nf_min, o.Nf_out)

    # Determine frequency buckets we need to reproject
    o.Nf_proj_predict = o.Nf_FFT_predict
    o.Nf_proj_backward = o.Nf_FFT_backward
    if o.pipeline == Pipelines.DPrepA_Image:
        o.Nf_proj_predict = o.Ntt
        o.Nf_proj_backward = o.Ntt

def _apply_coalesce_equations(o, symbolify):
    """
    Determines amount of coalescing of visibilities in time.

    References:
     * SKA-TEL-SDP-0000040 01D section A - Covering the Time Axis
     * SKA-TEL-SDP-0000040 01D section D - Visibility Averaging and Coalescing
    """

    # Time averaging scaled for max baseline. Note that we have
    # two averaging steps to consider - one in ingest and then one
    # after phase rotation. We assume that "global" averaging must
    # retain enough information to prevent smearing for a
    # hypothetical imaging process using the full field of view,
    # but reduce that requirement to the actual facet field of
    # view later. We also assume that we can chose these two
    # averaging degrees independently without any ill effects.
    b = Symbol('b')
    combine_samples = lambda theta: BLDep(b,
        Max(floor(o.epsilon_f_approx * o.wl /
                  (theta * o.Omega_E * b * o.Tint_used)), 1.))
    o.combine_time_samples = combine_samples(o.Theta_fov_total)
    o.combine_time_samples_facet = combine_samples(o.Theta_fov)

    # coalesce visibilities in time.
    o.Tcoal_skipper = BLDep(b,
        o.Tint_used * o.combine_time_samples(b))
    if symbolify == 'helper':
        o.Tcoal_skipper = Symbol(o.make_symbol_name("Tcoal_skipper"))

    if o.blcoal:
        # For backward step at gridding only, allow coalescance of
        # visibility points at Facet FoV smearing limit only for
        # bl-dep averaging case.
        o.Tcoal_backward = BLDep(b,
            Min(o.Tint_used * o.combine_time_samples_facet(b), o.Tion))
        if o.scale_predict_by_facet:
            o.Tcoal_predict = BLDep(b, o.Tcoal_backward(b))
        else:
            # Don't let any bl-dependent time averaging be for
            # longer than either 1.2s or Tion. ?Why 1.2s?
            o.Tcoal_predict = BLDep(b, Min(o.Tcoal_skipper(b), 1.2, o.Tion))
    else:
        o.Tcoal_predict = BLDep(b, o.Tint_used)
        o.Tcoal_backward = BLDep(b, o.Tint_used)

    # Visibility rate (visibilities per second) on ingest, including autocorrelations (per beam, per polarisation)
    o.Rvis_ingest = (o.Nbl + o.Na) * o.Nf_max / o.Tint_used

    # Total visibility rate (visibilities per second per beam, per
    # polarisation) after frequency channels have been combined where
    # possible. We focus on imaging pipelines here, so we remove
    # auto-correlations. If they are required by science pipelines, we
    # assume that they are tracked separately as a data product not
    # covered by the parametric model.
    if o.global_blcoal:
        o.Rvis = blsum(b, o.Nf_vis(b) / Min(o.Tcoal_skipper(b), 1.2, o.Tion))
    else:
        o.Rvis = blsum(b, o.Nf_vis(b) / o.Tint_used)

    # Visibility rate for backward step, allow coalescing
    # in time and freq prior to gridding
    o.Rvis_backward = blsum(b, o.Nf_vis_backward(b) / o.Tcoal_backward(b))
    # Visibility rate for predict step
    o.Rvis_predict = blsum(b, o.Nf_vis_predict(b) / o.Tcoal_predict(b))


def _apply_geometry_equations(o, symbolify):
    """
    Telescope geometry in space and time, given curvature and rotation
    of the earth. This determines the maximum w-term that needs to
    be corrected for and hence the size of w-kernels.

    References:
      * SKA-TEL-SDP-0000040 01D section G - Convolution Kernel Sizes
      * SKA-TEL-SDP-0000040 01D section H.1 - Imaging Pipeline Geometry Assumptions
    """

    b = Symbol('b')

    # Contribution of earth curvature to w-term
    o.DeltaW_Earth = BLDep(b, b ** 2 / (8. * o.R_Earth * o.wl))
    # Contribution of earth movement to w-term
    o.DeltaW_SShot = BLDep(b, b * sin(o.Omega_E * o.Tsnap) / (2. * o.wl))
    o.DeltaW_max = BLDep(b, o.Qw * Max(o.DeltaW_SShot(b), o.DeltaW_Earth(b)))
    if symbolify == 'helper':
        o.DeltaW_Earth = Symbol(o.make_symbol_name('DeltaW_Earth'))
        o.DeltaW_SShot = Symbol(o.make_symbol_name('DeltaW_SShot'))
        o.DeltaW_max = Symbol(o.make_symbol_name('DeltaW_max'))
    o.DeltaW_wproj = BLDep(b, Min(o.DeltaW_stack, o.DeltaW_max(b)))

    # Eq. 25, w-kernel support size. Note possible difference in
    # cellsize assumption!
    def Ngw(deltaw, fov):
        return 2 * fov * sqrt((deltaw * fov / 2.) ** 2 +
                              (deltaw**1.5 * fov / (2 * pi * o.epsilon_w)))
    o.Ngw_backward = BLDep(b, Ngw(o.DeltaW_wproj(b), o.Theta_fov))
    o.Ngw_predict = BLDep(b, Ngw(o.DeltaW_wproj(b), o.Theta_fov_predict))


    # TODO: Check split of kernel size for backward and predict steps.
    # squared linear size of combined W and A kernels; used in eqs 23 and 32
    o.Nkernel_AW_backward = BLDep(b, (o.Ngw_backward(b) ** 2 + o.Naa ** 2)**0.5)
    o.Nkernel2_backward = BLDep(b, o.Nkernel_AW_backward(b)**2)
    # squared linear size of combined W and A kernels; used in eqs 23 and 32
    o.Nkernel_AW_predict = BLDep(b, (o.Ngw_predict(b) ** 2 + o.Naa ** 2)**0.5)
    o.Nkernel2_predict = BLDep(b, o.Nkernel_AW_predict(b)**2)


def _apply_ingest_equations(o):
    """
    Ingest equations

    References: SKA-TEL-SDP-0000040 01D section 3.3 - The Fast and Buffered pre-processing pipelines
    """

    if o.pipeline == Pipelines.Ingest:
        o.set_product(Products.Receive,
            T = o.Tsnap, N = o.Nbeam * o.Nf_min,
            Rflop = 4 * o.Npp * o.Rvis_ingest / o.Nf_min +
                    1000 * o.Na / o.Tint_used,
            Rout = o.Mvis * o.Npp * o.Rvis_ingest / o.Nf_min)
        o.set_product(Products.Flag,
            T = o.Tsnap, N = o.Nbeam * o.Nf_min,
            Rflop = 278 * o.Npp * o.Rvis_ingest / o.Nf_min,
            Rout = o.Mvis * o.Npp * o.Rvis_ingest / o.Nf_min)
        o.set_product(Products.Demix,
            T = o.Tsnap, N = o.Nbeam * o.Nf_min,
            Rflop = o.Rvis_ingest *
                      (154 * o.NAteam + 84 +
                       (o.NAteam**2 + o.NAteam * (33 + 24 * o.Nsolve) + 64)
                       / (o.Tion / o.Tint_used) / (o.Nf_max / o.Nf_min)),
            Rout = o.Mvis * o.Npp * o.Rvis_ingest / o.Nf_min)
        o.set_product(Products.Average,
            T = o.Tsnap, N = o.Nbeam * o.Nf_min,
            # Slight overestimation, as Rvis_ingest includes autocorrelations
            Rflop = blsum(Symbol('b'), 8 * o.Npp * o.Rvis_ingest / o.Nf_min / o.Nbl),
            Rout = o.Mvis * o.Npp * o.Rvis / o.Nf_min)


def _apply_flag_equations(o):
    """ Flagging equations for non-ingest pipelines"""

    if not (o.pipeline == Pipelines.Ingest):
        o.set_product(Products.Flag,
            T=o.Tsnap, N=o.Nbeam * o.Nmajortotal * o.Nf_min_gran,
            Rflop=279 * o.Npp * o.Rvis / o.Nf_min_gran,
            Rout = o.Mvis * o.Npp * o.Rvis / o.Nf_min_gran)


def _apply_correct_equations(o):
    """
    Correction of gains

    References: SKA-TEL-SDP-0000040 01D section 3.6.7 - Correct
    """

    if not o.pipeline == Pipelines.Ingest:
        o.set_product(Products.Correct,
            T = o.Tsnap, N = o.Nbeam*o.Nmajortotal * o.Npp * o.Nf_min_gran,
            Rflop = 8 * o.Nmm * o.Rvis * o.NIpatches / o.Nf_min_gran,
            Rout = o.Mvis * o.Rvis / o.Nf_min_gran)


def _apply_grid_equations(o):
    """
    Gridding and degridding of visibilities

    References: SKA-TEL-SDP-0000040 01D section 3.6.11 - Grid and Degrid
    """

    # For the ASKAP MSMFS, we grid all data for each taylor term
    # with polynominal of delta freq/freq
    b = Symbol('b')
    o.Ntt_backward = 1
    o.Ntt_predict = 1
    if o.pipeline == Pipelines.DPrepA:
        o.Ntt_backward = o.Ntt
        o.Ntt_predict = o.Ntt

    if not o.pipeline in Pipelines.imaging: return

    o.set_product(Products.Visibility_Weighting, T=o.Tsnap,
        N = BLDep(b, o.Nmajortotal * o.Nbeam * o.Npp *
                     o.Nfacet**2 * o.Nf_min_gran),
        Rflop = blsum(b, 2 * 8 * o.Nf_vis_backward(b) / o.Nf_min_gran / o.Tcoal_backward(b)),
        Rout = blsum(b, o.Mvis / o.Tcoal_backward(b)))

    # Assume 8 flops per default. For image-domain gridding we
    # need 6 flops additionally.
    Rflop_per_vis = 8
    if not isinstance(o.image_gridding, Symbol) and o.image_gridding > 0:
        Rflop_per_vis = 8 + 6

    o.set_product(Products.Grid, T=o.Tsnap,
        N = BLDep(b, o.Nmajortotal * o.Nbeam * o.Npp * o.Ntt_backward *
                     o.Nfacet**2 * o.Nf_vis_backward(b)),
        Rflop = blsum(b, Rflop_per_vis * o.Nmm * o.Nkernel2_backward(b) / o.Tcoal_backward(b)),
        Rout = o.Mcpx * o.Npix_linear * (o.Npix_linear / 2 + 1) / o.Tsnap)
    o.set_product(Products.Degrid, T = o.Tsnap,
        N = BLDep(b, o.Nmajortotal * o.Nbeam * o.Npp * o.Ntt_predict *
                     o.Nfacet_predict**2 * o.Nf_vis_predict(b)),
        Rflop = blsum(b, Rflop_per_vis * o.Nmm * o.Nkernel2_predict(b) / o.Tcoal_predict(b)),
        Rout = blsum(b, o.Mvis / o.Tcoal_predict(b)))


def _apply_fft_equations(o):
    """
    Discrete fourier transformation of grids to images (and back)

    References: SKA-TEL-SDP-0000040 01D section 3.6.13 - FFT and iFFT
    """

    if not o.pipeline in Pipelines.imaging: return

    # Determine number of w-stacks we need
    o.Nwstack = Max(1, o.DeltaW_max(o.Bmax) / o.DeltaW_stack)
    o.Nwstack_predict = Max(1, o.DeltaW_max(o.Bmax) / o.DeltaW_stack)

    # These are real-to-complex for which the prefactor in the FFT is 2.5
    o.set_product(Products.FFT, T = o.Tsnap,
        N = o.Nmajortotal * o.Nbeam * o.Npp * o.Nf_FFT_backward * o.Nfacet**2,
        Rflop = 2.5 * o.Nwstack * o.Npix_linear ** 2 * log(o.Npix_linear**2, 2) / o.Tsnap,
        Rout = o.Mpx * o.Npix_linear**2 / o.Tsnap)
    o.set_product(Products.IFFT, T = o.Tsnap,
        N = o.Nmajortotal * o.Nbeam * o.Npp * o.Nf_FFT_predict * o.Nfacet_predict**2,
        Rflop = 2.5 * o.Nwstack_predict * o.Npix_linear_predict**2 * log(o.Npix_linear_predict**2, 2) / o.Tsnap,
        Rout = o.Mcpx * o.Npix_linear_predict * (o.Npix_linear_predict / 2 + 1) / o.Tsnap)


def _apply_reprojection_equations(o):
    """
    Re-projection of skewed images as generated by w snapshots

    References: SKA-TEL-SDP-0000040 01D section 3.6.14 - Reprojection
    """

    if o.pipeline in Pipelines.imaging and o.pipeline != Pipelines.Fast_Img:
        o.set_product(Products.Reprojection,
            T = o.Tsnap,
            N = o.Nmajortotal * o.Nbeam * o.Npp * o.Nf_proj_backward * o.Nfacet**2,
            Rflop = 50. * o.Npix_linear ** 2 / o.Tsnap,
            Rout = o.Mpx * o.Npix_linear**2 / o.Tsnap)
        o.set_product(Products.ReprojectionPredict,
            T = o.Tsnap,
            N = o.Nmajortotal * o.Nbeam * o.Npp * o.Nf_proj_predict * o.Nfacet**2,
            Rflop = 50. * o.Npix_linear ** 2 / o.Tsnap,
            Rout = o.Mpx * o.Npix_linear**2 / o.Tsnap)


def _apply_spectral_fitting_equations(o):
    """
    Spectral fitting of the image for CASA-style MSMFS clean.

    References: SKA-TEL-SDP-0000040 01D section 3.6.15 - Image Spectral Fitting
    """

    if o.pipeline == Pipelines.DPrepA_Image:
        o.set_product(Products.Image_Spectral_Fitting,
            T = o.Tobs,
            N = o.Nmajortotal * o.Nbeam * o.Npp * o.Ntt,
            Rflop = 2.0 * (o.Nf_FFT_backward + o.Nf_FFT_predict) *
                    o.Npix_linear_fov_total ** 2 / o.Tobs,
            Rout = o.Mpx * o.Npix_linear_fov_total ** 2 / o.Tobs)


def _apply_minor_cycle_equations(o):
    """
    Minor Cycles implementing deconvolution / cleaning

    References:
      * SKA-TEL-SDP-0000040 01D section 3.6.16 - Subtract Image Component
      * TCC-SDP-151123-2 - Recommendations
    """

    o.Nf_identify = 0
    if not o.pipeline in Pipelines.imaging: return

    if o.pipeline in (Pipelines.ICAL, Pipelines.DPrepA, Pipelines.DPrepA_Image):
        # Search for every sub-band independently
        o.Nf_identify = o.Nsubbands
    elif o.pipeline in (Pipelines.DPrepB, Pipelines.DPrepC):
        # Always search in all frequency space
        o.Nf_identify = o.Nf_out
    else:
        # No cleaning - e.g. fast imaging
        return

    # Identification is assumed to only use I_0, but this still
    # requires multiplication of one row of the Hessian matrix. We
    # assume that this is done indepedently per facet (with or
    # without consolidation), therefore we use Npix*Nfacet
    # including overlap
    o.set_product(Products.Identify_Component,
        T = o.Tobs,
        N = o.Nmajortotal * o.Nbeam * o.Nf_identify * o.Nfacet**2,
        Rflop = 2 * (o.Npix_linear**2  + o.Nminor * o.Npatch**2) * o.Ntt * o.Nscales/ o.Tobs,
        Rout = o.Nminor * o.Mcpx / o.Tobs)

    # Subtract on all scales, polarisations and taylor terms
    o.set_product(Products.Subtract_Image_Component,
        T = o.Tobs,
        N = o.Nmajortotal * o.Nbeam * o.Nf_identify * o.Nfacet**2,
        Rflop = 2 * o.Npp * o.Nminor * o.Ntt * o.Nscales * o.Npatch**2 / o.Nfacet**2 / o.Tobs,
        Rout = o.Mpx * o.Ntt * o.Npix_linear**2 / o.Tobs)

    # Working memory requirements according to TCC-SDP-151123-2
    o.M_MSMFS = o.Mpx * o.Nf_identify * (o.Ntt * (o.Nscales + 1) + o.Nscales) * (o.Npix_linear * o.Nfacet)**2


def _apply_calibration_equations(o):
    """
    Self-calibration using predicted visibilities

    References: SKA-TEL-SDP-0000040 01D section 3.6.5 - Solve
    """

    # Number of flops needed per solution interval
    o.NFlop_solver = 48 * o.Npp * o.Nsolve * o.Na**2
    # Number of flops required for averaging one vis. The steps are evaluate the complex phasor for 
    # the model phase (16 flops), multiply Vis by that phasor (16 flops) then average (8 flops)
    o.NFlop_averager = 40 * o.Npp

    # Collect calibration windows to solve
    G_cal = B_cal = I_cal = dict(Ndircal=0, Nfcal=1, Tcal=1)
    if o.pipeline == Pipelines.ICAL:
        G_cal = dict(Ndircal=1, Nfcal=o.Nsubbands, Tcal=o.tICAL_G)
        B_cal = dict(Ndircal=1, Nfcal=o.NB_parameters, Tcal=o.tICAL_B)
        I_cal = dict(Ndircal=o.NIpatches, Nfcal=o.Nsubbands, Tcal=o.tICAL_I)
    elif o.pipeline == Pipelines.RCAL:
        G_cal = dict(Ndircal=1, Nfcal=o.Nf_out, Tcal=o.tRCAL_G)

    # Calculate number of calibration problems total / per snapshot&subband
    def calcNcal(Nf, t, Ndircal, Nfcal, Tcal):
        return Ndircal * Max(1, Nfcal / Nf) * Max(1, t / Tcal)
    o.Ncal_G_obs = calcNcal(1, o.Tobs, **G_cal)
    o.Ncal_B_obs = calcNcal(1, o.Tobs, **B_cal)
    o.Ncal_I_obs = calcNcal(1, o.Tobs, **I_cal)
    o.Ncal_G_solve = calcNcal(o.Nsubbands, o.Tsolve, **G_cal)
    o.Ncal_B_solve = calcNcal(o.Nsubbands, o.Tsolve, **B_cal)
    o.Ncal_I_solve = calcNcal(o.Nsubbands, o.Tsolve, **I_cal)

    # Global calibration solution size
    o.Mcal_out = o.Mjones * o.Na * (o.Ncal_G_obs + o.Ncal_B_obs + o.Ncal_I_obs)

    # Calibration problem & solutions sizes (per solve interval)
    o.Mcal_solve_in = 2 * o.Mvis * o.Npp * o.Nbl * (o.Ncal_G_solve + o.Ncal_B_solve + o.Ncal_I_solve)
    o.Mcal_solve_out = o.Mjones * o.Na * (o.Ncal_G_solve + o.Ncal_B_solve + o.Ncal_I_solve)

    # How many directions do we need to solve in total? Assume we have
    # to average for each separately.
    N_solve = G_cal['Ndircal'] + B_cal['Ndircal'] + I_cal['Ndircal']
    if N_solve > 0:

        # Averaging needs to be done for each calibration method
        Rflop_averaging = o.NFlop_averager * N_solve * o.Rvis.eval_sum(o.baseline_bins)
        Rflop_solving   = o.NFlop_solver * (o.Ncal_G_solve + o.Ncal_B_solve + o.Ncal_I_solve) / o.Tsolve
        o.set_product(Products.Solve,
            T = o.Tsolve,
            # We do one calibration to start with (using the original
            # LSM from the GSM and then we do Nselfcal more.
            N = (o.Nselfcal + 1) * o.Nsubbands * o.Nbeam,
            Rflop = Rflop_solving + Rflop_averaging / o.Nsubbands,
            Rout = o.Mcal_solve_out / o.Tsolve)

def _apply_dft_equations(o):
    """
    Direct discrete fourier transform as predict alternative to
    Reproject+FFT+Degrid+Phase Rotation.

    References: SKA-TEL-SDP-0000040 01D section 3.6.4 - Predict via Direct Fourier Transform
    """

    if o.pipeline in Pipelines.imaging:
        # If the selfcal loop is embedded, we only need to do this
        # once but since we do an update of the model every
        # selfcal, we need to do it every selfcal.
        b = Symbol("b")
        o.set_product(Products.DFT,
            T = o.Tsnap,
            N = o.Nbeam * o.Nmajortotal * o.Nf_min_gran,
            Rflop = blsum(b,
                    (32 * o.Na**2 * o.Nsource + (10 + 224 + 32) * o.Na * o.Nsource + 128 * o.Na * o.Na)
                          * o.Rvis(b) / o.Nf_min_gran / o.Nbl),
            Rout = blsum(b, o.Npp * o.Mvis * o.Rvis(b) / o.Nf_min_gran))


def _apply_source_find_equations(o):
    """
    Rough estimate of source finding flops.

    References: SKA-TEL-SDP-0000040 01D section 3.6.17 - Source find
    """
    if o.pipeline == Pipelines.ICAL:
        # We need to fit 6 degrees of freedom to 100 points so we
        # have 600 FMults . Ignore for the moment Theta_beam the
        # solution of these normal equations. This really is a
        # stopgap. We need an estimate for a non-linear solver.
        o.set_product(Products.Source_Find,
            T = o.Tobs,
            N = o.Nmajortotal,
            Rflop = 6 * 100 * o.Nsource_find_iterations * o.Nsource / o.Tobs,
            Rout = 100 * o.Mcpx # guessed
        )


def _apply_major_cycle_equations(o):
    """
    Subtract predicted visibilities from last major cycle

    References: SKA-TEL-SDP-0000040 01D section 3.6.6 - Subtract
    """

    # Note that we assume this is done for every Selfcal and Major Cycle
    if o.pipeline in Pipelines.imaging:
        b = Symbol('b')
        o.set_product(Products.Subtract_Visibility,
            T = o.Tsnap,
            N = o.Nmajortotal * o.Nbeam * o.Nf_min_gran,
            Rflop = blsum(b, 2 * o.Npp * o.Rvis(b) / o.Nf_min_gran),
            Rout = blsum(b, o.Mvis * o.Npp * o.Rvis(b) / o.Nf_min_gran))


def _apply_kernel_equations(o):
    """
    Generate parameters for Convolution kernels

    References:
     * SKA-TEL-SDP-0000040 01D section 3.6.12 - Gridding Kernel Update
     * SKA-TEL-SDP-0000040 01D section E - Re-use of Convolution Kernels
    """

    b = Symbol('b')
    o.dfonF_backward = BLDep(b, o.epsilon_f_approx / (o.Qkernel * sqrt(o.Nkernel2_backward(b))))
    o.dfonF_predict = BLDep(b, o.epsilon_f_approx / (o.Qkernel * sqrt(o.Nkernel2_predict(b))))

    # allow uv positional errors up to o.epsilon_f_approx *
    # 1/Qkernel of a cell from frequency smearing.(But not more
    # than Nf_max channels...)
    o.Nf_gcf_backward_nosmear = BLDep(b,
        Min(log(o.wl_max / o.wl_min) /
            log(o.dfonF_backward(b) + 1.), o.Nf_max))
    o.Nf_gcf_predict_nosmear  = BLDep(b,
        Min(log(o.wl_max / o.wl_min) /
            log(o.dfonF_predict(b) + 1.), o.Nf_max))

    # Number of times kernel convolution needs to be repeated to
    # generate all oversampling values used in gridding.
    o.Ngcf_used_backward = BLDep(b, 1)
    o.Ngcf_used_predict = BLDep(b, 1)

    if o.on_the_fly:
        o.Nf_gcf_backward = o.Nf_vis_backward
        o.Nf_gcf_predict  = o.Nf_vis_predict
        o.Tkernel_backward = o.Tcoal_backward
        o.Tkernel_predict  = o.Tcoal_predict
    elif not isinstance(o.image_gridding, Symbol) and o.image_gridding > 0:
        # For image-domain gridding, we multiply kernels that get
        # applied closely together by the visibilities in image
        # space, apply phase ramps to account for their shift
        # relative to each other, FFT the result once, then add to
        # the grid. So w need larger kernels, gridding is more
        # expensive, but we need less "kernels" (which are now
        # "sub-grids"). Note that sub-grid convolution now happens
        # *after* gridding!
        o.Nf_gcf_backward = BLDep(b, o.Theta_fov * b / o.wl_sb_min / o.image_gridding
                                  * (1 - 1 / o.Qsubband))
        o.Nf_gcf_predict = BLDep(b, o.Theta_fov_predict * b / o.wl_sb_min / o.image_gridding
                                 * (1 - 1 / o.Qsubband))
        o.Tkernel_backward = BLDep(b, Max(o.Tcoal_backward(b), Min(o.Tsnap,
            24 * 3600 * o.image_gridding / 2 / pi / o.Theta_fov / b * o.wl_sb_min)))
        o.Tkernel_predict = BLDep(b, Max(o.Tcoal_backward(b), Min(o.Tsnap,
            24 * 3600 * o.image_gridding / 2 / pi / o.Theta_fov_predict / b * o.wl_sb_min)))
    else:
        # For both of the following, maintain distributability;
        # need at least Nf_min kernels.
        o.Nf_gcf_backward = BLDep(b, Max(o.Nf_gcf_backward_nosmear(b), o.Nf_min))
        o.Nf_gcf_predict  = BLDep(b, Max(o.Nf_gcf_predict_nosmear(b),  o.Nf_min))
        o.Tkernel_backward = BLDep(b, o.Tion)
        o.Tkernel_predict  = BLDep(b, o.Tion)

        # Determine number of visibilities per kernel, approximate
        # number of oversampling values used.
        o.Nvis_gcf_backward = BLDep(b,
            o.Nf_vis_backward(b) / o.Nf_gcf_backward(b) * o.Tkernel_backward(b) / o.Tcoal_backward(b))
        o.Nvis_gcf_predict = BLDep(b,
            o.Nf_vis_predict(b) / o.Nf_gcf_predict(b) * o.Tkernel_predict(b) / o.Tcoal_predict(b))
        o.Ngcf_used_backward = BLDep(b, o.Qgcf**2 * (1 - (1 - 1 / o.Qgcf**2)**o.Nvis_gcf_backward(b)))
        o.Ngcf_used_predict = BLDep(b, o.Qgcf**2 * (1 - (1 - 1 / o.Qgcf**2)**o.Nvis_gcf_predict(b)))


def _apply_kernel_product_equations(o):
    """
    Generate parameters for Convolution kernels

    References:
     * SKA-TEL-SDP-0000040 01D section E - Re-use of Convolution Kernels
    """

    b = Symbol('b')

    # Baselines to cover with kernels.
    if o.NAProducts == 'all' or o.on_the_fly or not isinstance(o.image_gridding, Symbol) and o.image_gridding > 0:
        bins = o.baseline_bins

    else:
        # If we do not need a separate A^A-kernel per baseline,
        # just make the appropriate number of A-kernels at a
        # resolution appropriate for the longest baseline, and
        # assume that all other baselines can use it
        bins = [ { 'b': o.Bmax, 'bcount': o.NAProducts } ]

    if o.pipeline in Pipelines.imaging:

        # The following two equations correspond to Eq. 35
        o.set_product(Products.Gridding_Kernel_Update,
            T = BLDep(b, o.Tkernel_backward(b)),
            N = BLDep(b, o.Nmajortotal * o.Npp * o.Nbeam * o.Nf_gcf_backward(b) * o.Nfacet**2),
            bins = bins,
            Rflop = blsum(b, 5. * o.Nmm * o.Ngcf_used_backward(b) * o.Nkernel_AW_backward(b)**2 * log(o.Nkernel_AW_backward(b)**2, 2) / o.Tkernel_backward(b)),
            Rout = blsum(b, 8 * o.Qgcf**3 * o.Ngw_backward(b)**3 / o.Tkernel_backward(b)))
        o.set_product(Products.Degridding_Kernel_Update,
            T = BLDep(b,o.Tkernel_predict(b)),
            N = BLDep(b,o.Nmajortotal * o.Npp * o.Nbeam * o.Nf_gcf_predict(b) * o.Nfacet_predict**2),
            bins = bins,
            Rflop = blsum(b, 5. * o.Nmm * o.Ngcf_used_predict(b) * o.Nkernel_AW_predict(b)**2 * log(o.Nkernel_AW_predict(b)**2, 2) / o.Tkernel_predict(b)),
            Rout = blsum(b, 8 * o.Qgcf**3 * o.Ngw_predict(b)**3 / o.Tkernel_predict(b)))


def _apply_phrot_equations(o):
    """
    Phase rotation (for the faceting)

    References: SKA-TEL-SDP-0000040 01D section 3.6.9 - Phase Rotation
    """

    if not o.pipeline in Pipelines.imaging: return

    b = Symbol("b")

    # 28 FLOPS per visiblity. Only do it if we need to facet.

    # Predict phase rotation: Input from facets at predict
    # visibility rate, output at same rate.
    if o.scale_predict_by_facet:
        o.set_product(Products.PhaseRotationPredict,
            T = o.Tsnap,
            N = sign(o.Nfacet - 1) * o.Nmajortotal * o.Npp * o.Nbeam * o.Nf_min_gran *
                o.Ntt_predict * o.Nfacet**2 ,
            Rflop = blsum(b, 28 * o.Nf_vis(b) / o.Nf_min_gran / o.Tint_used),
            Rout = blsum(b, o.Mvis * o.Nf_vis(b) / o.Nf_min_gran / o.Tint_used))

    # Backward phase rotation: Input at overall visibility
    # rate, output averaged down to backward visibility rate.
    o.set_product(Products.PhaseRotation,
        T = o.Tsnap,
        N = sign(o.Nfacet - 1) * o.Nmajortotal * o.Npp * o.Nbeam * o.Nfacet**2 * o.Nf_min_gran,
        Rflop = blsum(b, 28 * o.Nf_vis(b) / o.Nf_min_gran / o.Tint_used),
        Rout = blsum(b, o.Mvis * o.Rvis_backward(b) / o.Nf_min_gran))


def _apply_flop_equations(o):
    """Calculate overall flop rate"""

    # Sum up products
    o.Rflop = sum(o.get_products('Rflop').values())

    # Calculate interfacet IO rate for faceting: TCC-SDP-151123-1-1 rev 1.1
    o.Rinterfacet = \
        2 * o.Nmajortotal * Min(3.0, 2.0 + 18.0 * o.r_facet_base) * \
        (o.Nfacet * o.Npix_linear)**2 * o.Nf_out * 4  / o.Tobs


def _apply_io_equations(o):
    """
    Compute the Buffer sizes

    References: SKA-TEL-SDP-0000040 01D section H.3 - Convolution Kernel Cache Size
    """

    b = Symbol('b')

    # Visibility buffer size
    #
    # This is the size of the raw binary data that needs to
    # be stored in the visibility buffer, and does not include
    # inevitable overheads. However, this size does include a
    # factor for double-buffering
    #
    # TODO: The o.Nbeam factor in eqn below is not mentioned in PDR05 eq 49. Why? It is in eqn.2 though.
<<<<<<< HEAD
    o.Mbuf_vis = o.buffer_factor * o.Npp * o.Rvis.eval_sum(o.baseline_bins) * o.Nbeam * o.Mvis * o.Tobs
=======
    o.Mbuf_vis = o.buffer_factor * o.Npp * o.Rvis_ingest * o.Nbeam * o.Mvis * o.Tobs
>>>>>>> a469ff89

    # Visibility read rate
    #
    # According to SDPPROJECT-133 (JIRA) assume that we only need
    # to read all visibilities twice per major cycle and beam.
    o.Rio = 2.0 * o.Nbeam * o.Npp * (1 + o.Nmajortotal) * o.Rvis.eval_sum(o.baseline_bins) * o.Mvis
    # o.Rio = o.Nbeam * o.Npp * (1 + o.Nmajortotal) * o.Rvis * o.Mvis * o.Nfacet ** 2

    # Facet visibility rate
    #
    # Visibilities that go into a single facet
    o.Rfacet_vis = o.Nbeam * o.Npp * o.Nmajortotal * o.Rvis_backward.eval_sum(o.baseline_bins) * o.Mvis

    # Snapshot Size
    #
    # The amount of visibility data considered together for a snapshot
    # and FFT frequency band
    o.Msnap = o.Mvis * o.Rvis * o.Npp * o.Tsnap / o.Nf_FFT_backward
    o.Msnap_predict = o.Mvis * o.Rvis_predict * o.Npp * o.Tsnap / o.Nf_FFT_predict

    # Image sizes
    #
    # First for just a single image (single polarisation, frequency
    # and beam), then the cube of all results put together
    o.Mfacet = o.Mpx * o.Npix_linear**2
    o.Mfacet_cube = o.Nbeam * o.Mfacet * o.Npp * o.Nf_out
    o.Mimage = o.Mpx * o.Npix_linear_fov_total**2
    o.Mimage_cube = o.Nbeam * o.Mimage * o.Npp * o.Nf_out

    # Image write rate
    #
    # Basically the output rate of the FFTs
    o.Rimage = o.Nmajortotal * o.Nbeam * o.Npp * o.Nf_FFT_backward * o.Mpx * o.Npix_linear**2 * o.Nfacet**2 / o.Tsnap

    # Convolution kernel cache size
    #
    # TODO: re-implement this equation within a better description
    # of where kernels will be stored etc.  (allowing storage of a
    # full observation while simultaneously capturing the next)
    o.Mw_cache = (o.Ngw_predict(o.Bmax) ** 3) * (o.Qgcf ** 3) * o.Mcpx * o.Nbeam * \
                 o.Nsubbands * o.Nfacet ** 2

    # Size of output
    if o.pipeline == Pipelines.DPrepA:
        o.Mout = o.Nf_out * o.Ntt * o.Npp * o.Mpx * o.Npix_linear_fov_total**2
    if o.pipeline in [Pipelines.DPrepB, Pipelines.DPrepC, Pipelines.Fast_Img]:
        o.Mout = o.Nf_out * o.Npp * o.Mpx * o.Npix_linear_fov_total**2
    if o.pipeline == Pipelines.DPrepD:
        o.Mout = o.Npp * o.Rvis.eval_sum(o.bl_bins) * o.Nbeam * o.Mvis * o.Tobs<|MERGE_RESOLUTION|>--- conflicted
+++ resolved
@@ -838,11 +838,7 @@
     # factor for double-buffering
     #
     # TODO: The o.Nbeam factor in eqn below is not mentioned in PDR05 eq 49. Why? It is in eqn.2 though.
-<<<<<<< HEAD
-    o.Mbuf_vis = o.buffer_factor * o.Npp * o.Rvis.eval_sum(o.baseline_bins) * o.Nbeam * o.Mvis * o.Tobs
-=======
     o.Mbuf_vis = o.buffer_factor * o.Npp * o.Rvis_ingest * o.Nbeam * o.Mvis * o.Tobs
->>>>>>> a469ff89
 
     # Visibility read rate
     #
